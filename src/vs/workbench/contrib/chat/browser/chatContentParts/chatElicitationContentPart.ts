/*---------------------------------------------------------------------------------------------
 *  Copyright (c) Microsoft Corporation. All rights reserved.
 *  Licensed under the MIT License. See License.txt in the project root for license information.
 *--------------------------------------------------------------------------------------------*/

import { Emitter } from '../../../../../base/common/event.js';
import { IMarkdownString, isMarkdownString, MarkdownString } from '../../../../../base/common/htmlContent.js';
import { Disposable, IDisposable } from '../../../../../base/common/lifecycle.js';
import { IInstantiationService } from '../../../../../platform/instantiation/common/instantiation.js';
import { IChatProgressRenderableResponseContent } from '../../common/chatModel.js';
import { IChatElicitationRequest } from '../../common/chatService.js';
import { ChatConfirmationWidget } from './chatConfirmationWidget.js';
import { IChatContentPart, IChatContentPartRenderContext } from './chatContentParts.js';

export class ChatElicitationContentPart extends Disposable implements IChatContentPart {
	public readonly domNode: HTMLElement;

	private readonly _onDidChangeHeight = this._register(new Emitter<void>());
	public readonly onDidChangeHeight = this._onDidChangeHeight.event;

	constructor(
		elicitation: IChatElicitationRequest,
		context: IChatContentPartRenderContext,
		@IInstantiationService private readonly instantiationService: IInstantiationService,
	) {
		super();
		const { acceptButtonLabel, rejectButtonLabel } = elicitation;
		const buttons = [
<<<<<<< HEAD
			{ label: acceptButtonLabel ?? localize('accept', "Respond"), data: true },
			{ label: rejectButtonLabel ?? localize('dismiss', "Cancel"), data: false, isSecondary: true },
=======
			{ label: elicitation.acceptButtonLabel, data: true },
			{ label: elicitation.rejectButtonLabel, data: false, isSecondary: true },
>>>>>>> dd45ba7b
		];
		const confirmationWidget = this._register(this.instantiationService.createInstance(ChatConfirmationWidget, elicitation.title, elicitation.originMessage, this.getMessageToRender(elicitation), buttons, context.container));
		confirmationWidget.setShowButtons(elicitation.state === 'pending');

		this._register(confirmationWidget.onDidChangeHeight(() => this._onDidChangeHeight.fire()));

		this._register(confirmationWidget.onDidClick(async e => {
			if (e.data) {
				await elicitation.accept();
			} else {
				await elicitation.reject();
			}

			confirmationWidget.setShowButtons(false);
			confirmationWidget.updateMessage(this.getMessageToRender(elicitation));

			this._onDidChangeHeight.fire();
		}));

		this.domNode = confirmationWidget.domNode;
	}

	private getMessageToRender(elicitation: IChatElicitationRequest): IMarkdownString | string {
		if (!elicitation.acceptedResult) {
			return elicitation.message;
		}

		const messageMd = isMarkdownString(elicitation.message) ? MarkdownString.lift(elicitation.message) : new MarkdownString(elicitation.message);
		messageMd.appendCodeblock('json', JSON.stringify(elicitation.acceptedResult, null, 2));
		return messageMd;
	}

	hasSameContent(other: IChatProgressRenderableResponseContent): boolean {
		// No other change allowed for this content type
		return other.kind === 'elicitation';
	}

	addDisposable(disposable: IDisposable): void {
		this._register(disposable);
	}
}<|MERGE_RESOLUTION|>--- conflicted
+++ resolved
@@ -24,15 +24,9 @@
 		@IInstantiationService private readonly instantiationService: IInstantiationService,
 	) {
 		super();
-		const { acceptButtonLabel, rejectButtonLabel } = elicitation;
 		const buttons = [
-<<<<<<< HEAD
-			{ label: acceptButtonLabel ?? localize('accept', "Respond"), data: true },
-			{ label: rejectButtonLabel ?? localize('dismiss', "Cancel"), data: false, isSecondary: true },
-=======
 			{ label: elicitation.acceptButtonLabel, data: true },
 			{ label: elicitation.rejectButtonLabel, data: false, isSecondary: true },
->>>>>>> dd45ba7b
 		];
 		const confirmationWidget = this._register(this.instantiationService.createInstance(ChatConfirmationWidget, elicitation.title, elicitation.originMessage, this.getMessageToRender(elicitation), buttons, context.container));
 		confirmationWidget.setShowButtons(elicitation.state === 'pending');
