/*---------------------------------------------------------------------------------------------
 *  Copyright (c) Microsoft Corporation. All rights reserved.
 *  Licensed under the MIT License. See License.txt in the project root for license information.
 *--------------------------------------------------------------------------------------------*/

import type { IMarker as IXtermMarker } from '@xterm/xterm';
import { asArray } from '../../../../../../base/common/arrays.js';
import { timeout } from '../../../../../../base/common/async.js';
import { CancellationToken } from '../../../../../../base/common/cancellation.js';
import { Codicon } from '../../../../../../base/common/codicons.js';
import { CancellationError } from '../../../../../../base/common/errors.js';
import { MarkdownString, type IMarkdownString } from '../../../../../../base/common/htmlContent.js';
import { Disposable, DisposableStore } from '../../../../../../base/common/lifecycle.js';
import { basename } from '../../../../../../base/common/path.js';
import { OperatingSystem, OS } from '../../../../../../base/common/platform.js';
import { count } from '../../../../../../base/common/strings.js';
import type { SingleOrMany } from '../../../../../../base/common/types.js';
import { generateUuid } from '../../../../../../base/common/uuid.js';
import { localize } from '../../../../../../nls.js';
import { IConfigurationService } from '../../../../../../platform/configuration/common/configuration.js';
import { IInstantiationService } from '../../../../../../platform/instantiation/common/instantiation.js';
import { IStorageService, StorageScope, StorageTarget } from '../../../../../../platform/storage/common/storage.js';
import { TerminalCapability } from '../../../../../../platform/terminal/common/capabilities/capabilities.js';
import { ITerminalLogService } from '../../../../../../platform/terminal/common/terminal.js';
import { IRemoteAgentService } from '../../../../../services/remote/common/remoteAgentService.js';
import { IChatService, type IChatTerminalToolInvocationData } from '../../../../chat/common/chatService.js';
import { CountTokensCallback, ILanguageModelToolsService, IPreparedToolInvocation, IToolData, IToolImpl, IToolInvocation, IToolInvocationPreparationContext, IToolResult, ToolDataSource, ToolProgress, type IToolConfirmationMessages, type ToolConfirmationAction } from '../../../../chat/common/languageModelToolsService.js';
import { ITerminalService, type ITerminalInstance } from '../../../../terminal/browser/terminal.js';
import type { XtermTerminal } from '../../../../terminal/browser/xterm/xtermTerminal.js';
import { ITerminalProfileResolverService } from '../../../../terminal/common/terminal.js';
import { TerminalChatAgentToolsSettingId } from '../../common/terminalChatAgentToolsConfiguration.js';
import { getRecommendedToolsOverRunInTerminal } from '../alternativeRecommendation.js';
import { CommandLineAutoApprover, type IAutoApproveRule, type ICommandApprovalResult } from '../commandLineAutoApprover.js';
import { CommandSimplifier } from '../commandSimplifier.js';
import { BasicExecuteStrategy } from '../executeStrategy/basicExecuteStrategy.js';
import type { ITerminalExecuteStrategy } from '../executeStrategy/executeStrategy.js';
import { NoneExecuteStrategy } from '../executeStrategy/noneExecuteStrategy.js';
import { RichExecuteStrategy } from '../executeStrategy/richExecuteStrategy.js';
import { OutputMonitor } from './monitoring/outputMonitor.js';
import { generateAutoApproveActions, isPowerShell } from '../runInTerminalHelpers.js';
import { RunInTerminalToolTelemetry } from '../runInTerminalToolTelemetry.js';
import { splitCommandLineIntoSubCommands } from '../subCommands.js';
import { ShellIntegrationQuality, ToolTerminalCreator, type IToolTerminal } from '../toolTerminalCreator.js';
import { Event } from '../../../../../../base/common/event.js';
import { TerminalToolConfirmationStorageKeys } from '../../../../chat/browser/chatContentParts/toolInvocationParts/chatTerminalToolConfirmationSubPart.js';
import { IPollingResult, OutputMonitorState } from './monitoring/types.js';
import { getOutput } from '../outputHelpers.js';

const enum TerminalToolStorageKeysInternal {
	TerminalSession = 'chat.terminalSessions'
}

interface IStoredTerminalAssociation {
	sessionId: string;
	id: string;
	shellIntegrationQuality: ShellIntegrationQuality;
	isBackground?: boolean;
}

export const RunInTerminalToolData: IToolData = {
	id: 'run_in_terminal',
	toolReferenceName: 'runInTerminal',
	displayName: localize('runInTerminalTool.displayName', 'Run in Terminal'),
	modelDescription: [
		'This tool allows you to execute shell commands in a persistent terminal session, preserving environment variables, working directory, and other context across multiple commands.',
		'',
		'Command Execution:',
		// TODO: Multi-line command execution does work, but it requires AST parsing to pull
		// sub-commands out reliably https://github.com/microsoft/vscode/issues/261794
		'- Does NOT support multi-line commands',
		'',
		'Directory Management:',
		'- Must use absolute paths to avoid navigation issues.',
		'',
		'Program Execution:',
		'- Supports Python, Node.js, and other executables.',
		'- Install dependencies via pip, npm, etc.',
		'',
		'Background Processes:',
		'- For long-running tasks (e.g., servers), set isBackground=true.',
		'- Returns a terminal ID for checking status and runtime later.',
		'',
		'Output Management:',
		'- Output is automatically truncated if longer than 60KB to prevent context overflow',
		'- Use filters like \'head\', \'tail\', \'grep\' to limit output size',
		'- For pager commands, disable paging: use \'git --no-pager\' or add \'| cat\'',
		'',
		'Best Practices:',
		'- Be specific with commands to avoid excessive output',
		'- Use targeted queries instead of broad scans',
		'- Consider using \'wc -l\' to count before listing many items'
	].join('\n'),
	userDescription: localize('runInTerminalTool.userDescription', 'Tool for running commands in the terminal'),
	source: ToolDataSource.Internal,
	icon: Codicon.terminal,
	inputSchema: {
		type: 'object',
		properties: {
			command: {
				type: 'string',
				description: 'The command to run in the terminal.'
			},
			explanation: {
				type: 'string',
				description: 'A one-sentence description of what the command does. This will be shown to the user before the command is run.'
			},
			isBackground: {
				type: 'boolean',
				description: 'Whether the command starts a background process. If true, the command will run in the background and you will not see the output. If false, the tool call will block on the command finishing, and then you will get the output. Examples of background processes: building in watch mode, starting a server. You can check the output of a background process later on by using get_terminal_output.'
			},
		},
		required: [
			'command',
			'explanation',
			'isBackground',
		]
	}
};

export interface IRunInTerminalInputParams {
	command: string;
	explanation: string;
	isBackground: boolean;
}

/**
 * A set of characters to ignore when reporting telemetry
 */
const telemetryIgnoredSequences = [
	'\x1b[I', // Focus in
	'\x1b[O', // Focus out
];

const promptInjectionWarningCommandsLower = [
	'curl',
	'wget',
];
const promptInjectionWarningCommandsLowerPwshOnly = [
	'invoke-restmethod',
	'invoke-webrequest',
	'irm',
	'iwr',
];

export class RunInTerminalTool extends Disposable implements IToolImpl {

	private readonly _terminalToolCreator: ToolTerminalCreator;
	private readonly _commandSimplifier: CommandSimplifier;
	private readonly _telemetry: RunInTerminalToolTelemetry;
	protected readonly _commandLineAutoApprover: CommandLineAutoApprover;
	protected readonly _sessionTerminalAssociations: Map<string, IToolTerminal> = new Map();

	// Immutable window state
	protected readonly _osBackend: Promise<OperatingSystem>;

	private static readonly _backgroundExecutions = new Map<string, BackgroundTerminalExecution>();
	public static getBackgroundOutput(id: string): string {
		const backgroundExecution = RunInTerminalTool._backgroundExecutions.get(id);
		if (!backgroundExecution) {
			throw new Error('Invalid terminal ID');
		}
		return backgroundExecution.getOutput();
	}

	constructor(
		@IInstantiationService private readonly _instantiationService: IInstantiationService,
		@IConfigurationService private readonly _configurationService: IConfigurationService,
		@ILanguageModelToolsService private readonly _languageModelToolsService: ILanguageModelToolsService,
		@IStorageService private readonly _storageService: IStorageService,
		@ITerminalLogService private readonly _logService: ITerminalLogService,
		@ITerminalProfileResolverService private readonly _terminalProfileResolverService: ITerminalProfileResolverService,
		@ITerminalService private readonly _terminalService: ITerminalService,
		@IRemoteAgentService private readonly _remoteAgentService: IRemoteAgentService,
		@IChatService private readonly _chatService: IChatService
	) {
		super();

		this._osBackend = this._remoteAgentService.getEnvironment().then(remoteEnv => remoteEnv?.os ?? OS);

		this._terminalToolCreator = _instantiationService.createInstance(ToolTerminalCreator);
		this._commandSimplifier = _instantiationService.createInstance(CommandSimplifier, this._osBackend);
		this._telemetry = _instantiationService.createInstance(RunInTerminalToolTelemetry);
		this._commandLineAutoApprover = this._register(_instantiationService.createInstance(CommandLineAutoApprover));

		// Clear out warning accepted state if the setting is disabled
		this._register(Event.runAndSubscribe(this._configurationService.onDidChangeConfiguration, e => {
			if (!e || e.affectsConfiguration(TerminalChatAgentToolsSettingId.EnableAutoApprove)) {
				if (this._configurationService.getValue(TerminalChatAgentToolsSettingId.EnableAutoApprove) !== 'on') {
					this._storageService.remove(TerminalToolConfirmationStorageKeys.TerminalAutoApproveWarningAccepted, StorageScope.APPLICATION);
				}
			}
		}));

		// Restore terminal associations from storage
		this._restoreTerminalAssociations();
		this._register(this._terminalService.onDidDisposeInstance(e => {
			for (const [sessionId, toolTerminal] of this._sessionTerminalAssociations.entries()) {
				if (e === toolTerminal.instance) {
					this._sessionTerminalAssociations.delete(sessionId);
				}
			}
		}));

		// Listen for chat session disposal to clean up associated terminals
		this._register(this._chatService.onDidDisposeSession(e => {
			this._cleanupSessionTerminals(e.sessionId);
		}));
	}

	async prepareToolInvocation(context: IToolInvocationPreparationContext, token: CancellationToken): Promise<IPreparedToolInvocation | undefined> {
		const args = context.parameters as IRunInTerminalInputParams;

		const alternativeRecommendation = getRecommendedToolsOverRunInTerminal(args.command, this._languageModelToolsService);
		const presentation = alternativeRecommendation ? 'hidden' : undefined;

		const os = await this._osBackend;
		const shell = await this._getCopilotShell();
		const language = os === OperatingSystem.Windows ? 'pwsh' : 'sh';

		const instance = context.chatSessionId ? this._sessionTerminalAssociations.get(context.chatSessionId)?.instance : undefined;
		const terminalToolSessionId = generateUuid();

		let toolEditedCommand: string | undefined = await this._commandSimplifier.rewriteIfNeeded(args, instance, shell);
		if (toolEditedCommand === args.command) {
			toolEditedCommand = undefined;
		}

		let autoApproveInfo: IMarkdownString | undefined;
		let confirmationMessages: IToolConfirmationMessages | undefined;
		if (alternativeRecommendation) {
			confirmationMessages = undefined;
		} else {
			const actualCommand = toolEditedCommand ?? args.command;
			const subCommands = splitCommandLineIntoSubCommands(actualCommand, shell, os);
			const subCommandResults = subCommands.map(e => this._commandLineAutoApprover.isCommandAutoApproved(e, shell, os));
			const commandLineResult = this._commandLineAutoApprover.isCommandLineAutoApproved(actualCommand);
			const autoApproveReasons: string[] = [
				...subCommandResults.map(e => e.reason),
				commandLineResult.reason,
			];

			let isAutoApproved = false;
			let isDenied = false;
			let autoApproveReason: 'subCommand' | 'commandLine' | undefined;
			let autoApproveDefault: boolean | undefined;

			const deniedSubCommandResult = subCommandResults.find(e => e.result === 'denied');
			if (deniedSubCommandResult) {
				this._logService.info('autoApprove: Sub-command DENIED auto approval');
				isDenied = true;
				autoApproveDefault = deniedSubCommandResult.rule?.isDefaultRule;
				autoApproveReason = 'subCommand';
			} else if (commandLineResult.result === 'denied') {
				this._logService.info('autoApprove: Command line DENIED auto approval');
				isDenied = true;
				autoApproveDefault = commandLineResult.rule?.isDefaultRule;
				autoApproveReason = 'commandLine';
			} else {
				if (subCommandResults.every(e => e.result === 'approved')) {
					this._logService.info('autoApprove: All sub-commands auto-approved');
					autoApproveReason = 'subCommand';
					isAutoApproved = true;
					autoApproveDefault = subCommandResults.every(e => e.rule?.isDefaultRule);
				} else {
					this._logService.info('autoApprove: All sub-commands NOT auto-approved');
					if (commandLineResult.result === 'approved') {
						this._logService.info('autoApprove: Command line auto-approved');
						autoApproveReason = 'commandLine';
						isAutoApproved = true;
						autoApproveDefault = commandLineResult.rule?.isDefaultRule;
					} else {
						this._logService.info('autoApprove: Command line NOT auto-approved');
					}
				}
			}

			// Log detailed auto approval reasoning
			for (const reason of autoApproveReasons) {
				this._logService.info(`- ${reason}`);
			}

			autoApproveInfo = this._createAutoApproveInfo(
				isAutoApproved,
				isDenied,
				autoApproveReason,
				subCommandResults,
				commandLineResult,
			);

			// TODO: Move this higher, prevent unnecessary work
			const isAutoApproveEnabled = this._configurationService.getValue(TerminalChatAgentToolsSettingId.EnableAutoApprove) === 'on';
			const isAutoApproveWarningAccepted = this._storageService.getBoolean(TerminalToolConfirmationStorageKeys.TerminalAutoApproveWarningAccepted, StorageScope.APPLICATION, false);
			if (!isAutoApproveEnabled) {
				isAutoApproved = false;
			}

			// Send telemetry about auto approval process
			this._telemetry.logPrepare({
				terminalToolSessionId,
				subCommands,
				autoApproveResult: isAutoApproved ? 'approved' : isDenied ? 'denied' : 'manual',
				autoApproveReason,
				autoApproveDefault
			});

			// Add a disclaimer warning about prompt injection for common commands that return
			// content from the web
			let disclaimer: IMarkdownString | undefined;
			const subCommandsLowerFirstWordOnly = subCommands.map(command => command.split(' ')[0].toLowerCase());
			if (!isAutoApproved && (
				subCommandsLowerFirstWordOnly.some(command => promptInjectionWarningCommandsLower.includes(command)) ||
				(isPowerShell(shell, os) && subCommandsLowerFirstWordOnly.some(command => promptInjectionWarningCommandsLowerPwshOnly.includes(command)))
			)) {
				disclaimer = new MarkdownString(`$(${Codicon.info.id}) ` + localize('runInTerminal.promptInjectionDisclaimer', 'Web content may contain malicious code or attempt prompt injection attacks.'), { supportThemeIcons: true });
			}

			let customActions: ToolConfirmationAction[] | undefined;
			if (!isAutoApproved && isAutoApproveEnabled) {
				customActions = generateAutoApproveActions(actualCommand, subCommands, { subCommandResults, commandLineResult });
			}

			let shellType = basename(shell, '.exe');
			if (shellType === 'powershell') {
				shellType = 'pwsh';
			}
			confirmationMessages = isAutoApproved && isAutoApproveWarningAccepted ? undefined : {
				title: args.isBackground
					? localize('runInTerminal.background', "Run `{0}` command? (background terminal)", shellType)
					: localize('runInTerminal', "Run `{0}` command?", shellType),
				message: new MarkdownString(args.explanation),
				disclaimer,
				terminalCustomActions: customActions,
			};
		}

		return {
			confirmationMessages,
			presentation,
			toolSpecificData: {
				kind: 'terminal',
				terminalToolSessionId,
				commandLine: {
					original: args.command,
					toolEdited: toolEditedCommand
				},
				language,
				alternativeRecommendation,
				autoApproveInfo,
			}
		};
	}

	async invoke(invocation: IToolInvocation, _countTokens: CountTokensCallback, _progress: ToolProgress, token: CancellationToken): Promise<IToolResult> {
		const toolSpecificData = invocation.toolSpecificData as IChatTerminalToolInvocationData | undefined;
		if (!toolSpecificData) {
			throw new Error('toolSpecificData must be provided for this tool');
		}
		if (toolSpecificData.alternativeRecommendation) {
			return {
				content: [{
					kind: 'text',
					value: toolSpecificData.alternativeRecommendation
				}]
			};
		}

		const args = invocation.parameters as IRunInTerminalInputParams;
		this._logService.debug(`RunInTerminalTool: Invoking with options ${JSON.stringify(args)}`);
		let toolResultMessage: string | undefined;

		const chatSessionId = invocation.context?.sessionId ?? 'no-chat-session';
		const command = toolSpecificData.commandLine.userEdited ?? toolSpecificData.commandLine.toolEdited ?? toolSpecificData.commandLine.original;
		const didUserEditCommand = (
			toolSpecificData.commandLine.userEdited !== undefined &&
			toolSpecificData.commandLine.userEdited !== toolSpecificData.commandLine.original
		);
		const didToolEditCommand = (
			!didUserEditCommand &&
			toolSpecificData.commandLine.toolEdited !== undefined &&
			toolSpecificData.commandLine.toolEdited !== toolSpecificData.commandLine.original
		);

		if (token.isCancellationRequested) {
			throw new CancellationError();
		}

		let error: string | undefined;
		const isNewSession = !args.isBackground && !this._sessionTerminalAssociations.has(chatSessionId);

		const timingStart = Date.now();
		const termId = generateUuid();

		const store = new DisposableStore();

		this._logService.debug(`RunInTerminalTool: Creating ${args.isBackground ? 'background' : 'foreground'} terminal. termId=${termId}, chatSessionId=${chatSessionId}`);
		const toolTerminal = await (args.isBackground
			? this._initBackgroundTerminal(chatSessionId, termId, token)
			: this._initForegroundTerminal(chatSessionId, termId, token));

		this._terminalService.setActiveInstance(toolTerminal.instance);
		this._terminalService.revealTerminal(toolTerminal.instance, true);
		const timingConnectMs = Date.now() - timingStart;

		const xterm = await toolTerminal.instance.xtermReadyPromise;
		if (!xterm) {
			throw new Error('Instance was disposed before xterm.js was ready');
		}

		let inputUserChars = 0;
		let inputUserSigint = false;
		store.add(xterm.raw.onData(data => {
			if (!telemetryIgnoredSequences.includes(data)) {
				inputUserChars += data.length;
			}
			inputUserSigint ||= data === '\x03';
		}));

		if (args.isBackground) {
			let pollingResult: IPollingResult & { pollDurationMs: number } | undefined;
			try {
				this._logService.debug(`RunInTerminalTool: Starting background execution \`${command}\``);
				const sessionId = invocation.context?.sessionId;
				if (!sessionId) {
					throw new Error('Session ID is required');
				}
				const execution = new BackgroundTerminalExecution(toolTerminal.instance, xterm, command, sessionId);
				RunInTerminalTool._backgroundExecutions.set(termId, execution);

				const outputMonitor = store.add(this._instantiationService.createInstance(OutputMonitor, execution, undefined, invocation.context!, token, command));
				await Event.toPromise(outputMonitor.onDidFinishCommand);
				const pollingResult = outputMonitor.pollingResult;

				if (token.isCancellationRequested) {
					throw new CancellationError();
				}

				let resultText = (
					didUserEditCommand
						? `Note: The user manually edited the command to \`${command}\`, and that command is now running in terminal with ID=${termId}`
						: didToolEditCommand
							? `Note: The tool simplified the command to \`${command}\`, and that command is now running in terminal with ID=${termId}`
							: `Command is running in terminal with ID=${termId}`
				);
				if (pollingResult && pollingResult.modelOutputEvalResponse) {
					resultText += `\n\ The command became idle with output:\n${pollingResult.modelOutputEvalResponse}`;
				} else if (pollingResult) {
					resultText += `\n\ The command is still running, with output:\n${pollingResult.output}`;
				}

				let toolResultMessage: string | undefined;
				if (toolSpecificData.autoApproveInfo) {
					toolResultMessage = toolSpecificData.autoApproveInfo.value;
				}

				return {
					toolResultMessage: toolResultMessage ? new MarkdownString(toolResultMessage) : undefined,
					content: [{
						kind: 'text',
						value: resultText,
					}]
				};
			} catch (e) {
				if (termId) {
					RunInTerminalTool._backgroundExecutions.get(termId)?.dispose();
					RunInTerminalTool._backgroundExecutions.delete(termId);
				}
				error = e instanceof CancellationError ? 'canceled' : 'unexpectedException';
				throw e;
			} finally {
				store.dispose();
				this._logService.debug(`RunInTerminalTool: Finished polling \`${pollingResult?.output.length}\` lines of output in \`${pollingResult?.pollDurationMs}\``);
				const timingExecuteMs = Date.now() - timingStart;
				this._telemetry.logInvoke(toolTerminal.instance, {
					terminalToolSessionId: toolSpecificData.terminalToolSessionId,
					didUserEditCommand,
					didToolEditCommand,
					shellIntegrationQuality: toolTerminal.shellIntegrationQuality,
					isBackground: true,
					error,
					exitCode: undefined,
					isNewSession: true,
					timingExecuteMs,
					timingConnectMs,
<<<<<<< HEAD
					terminalExecutionIdleBeforeTimeout: pollingResult?.state === OutputMonitorState.Idle,
					outputLineCount: pollingResult?.output ? count(pollingResult.output, '\n') : 0,
					pollDurationMs: pollingResult?.pollDurationMs,
					autoReplyCount: pollingResult?.autoReplyCount ?? 0,
=======
					terminalExecutionIdleBeforeTimeout: outputAndIdle?.state === OutputMonitorState.Idle,
					outputLineCount: outputAndIdle?.output ? count(outputAndIdle.output, '\n') : 0,
					pollDurationMs: outputAndIdle?.pollDurationMs,
>>>>>>> 6605cd39
					inputUserChars,
					inputUserSigint,
					inputToolManualAcceptCount: outputAndIdle?.inputToolManualAcceptCount ?? 0,
					inputToolManualRejectCount: outputAndIdle?.inputToolManualRejectCount ?? 0,
					inputToolManualChars: outputAndIdle?.inputToolManualChars ?? 0,
				});
			}
		} else {
			let terminalResult = '';

			let outputLineCount = -1;
			let exitCode: number | undefined;
			try {
				let strategy: ITerminalExecuteStrategy;
				const commandDetection = toolTerminal.instance.capabilities.get(TerminalCapability.CommandDetection);
				switch (toolTerminal.shellIntegrationQuality) {
					case ShellIntegrationQuality.None: {
						strategy = this._instantiationService.createInstance(NoneExecuteStrategy, toolTerminal.instance);
						toolResultMessage = '$(info) Enable [shell integration](https://code.visualstudio.com/docs/terminal/shell-integration) to improve command detection';
						break;
					}
					case ShellIntegrationQuality.Basic: {
						strategy = this._instantiationService.createInstance(BasicExecuteStrategy, toolTerminal.instance, commandDetection!);
						break;
					}
					case ShellIntegrationQuality.Rich: {
						strategy = this._instantiationService.createInstance(RichExecuteStrategy, toolTerminal.instance, commandDetection!);
						break;
					}
				}
				this._logService.debug(`RunInTerminalTool: Using \`${strategy.type}\` execute strategy for command \`${command}\``);
				const executeResult = await strategy.execute(command, token);
				if (token.isCancellationRequested) {
					throw new CancellationError();
				}

				this._logService.debug(`RunInTerminalTool: Finished \`${strategy.type}\` execute strategy with exitCode \`${executeResult.exitCode}\`, result.length \`${executeResult.output?.length}\`, error \`${executeResult.error}\``);
				outputLineCount = executeResult.output === undefined ? 0 : count(executeResult.output.trim(), '\n') + 1;
				exitCode = executeResult.exitCode;
				error = executeResult.error;

				const resultArr: string[] = [];
				if (executeResult.output !== undefined) {
					resultArr.push(executeResult.output);
				}
				if (executeResult.additionalInformation) {
					resultArr.push(executeResult.additionalInformation);
				}
				terminalResult = resultArr.join('\n\n');

			} catch (e) {
				this._logService.debug(`RunInTerminalTool: Threw exception`);
				toolTerminal.instance.dispose();
				error = e instanceof CancellationError ? 'canceled' : 'unexpectedException';
				throw e;
			} finally {
				store.dispose();
				const timingExecuteMs = Date.now() - timingStart;
				this._telemetry.logInvoke(toolTerminal.instance, {
					terminalToolSessionId: toolSpecificData.terminalToolSessionId,
					didUserEditCommand,
					didToolEditCommand,
					isBackground: false,
					shellIntegrationQuality: toolTerminal.shellIntegrationQuality,
					error,
					isNewSession,
					outputLineCount,
					exitCode,
					timingExecuteMs,
					timingConnectMs,
					inputUserChars,
					inputUserSigint,
					inputToolManualAcceptCount: 0,
					inputToolManualRejectCount: 0,
					inputToolManualChars: 0,
				});
			}

			const resultText: string[] = [];
			if (didUserEditCommand) {
				resultText.push(`Note: The user manually edited the command to \`${command}\`, and this is the output of running that command instead:\n`);
			} else if (didToolEditCommand) {
				resultText.push(`Note: The tool simplified the command to \`${command}\`, and this is the output of running that command instead:\n`);
			}
			resultText.push(terminalResult);

			if (toolSpecificData.autoApproveInfo) {
				if (toolResultMessage) {
					toolResultMessage = `${toolSpecificData.autoApproveInfo.value}\n\n${toolResultMessage}`;
				} else {
					toolResultMessage = toolSpecificData.autoApproveInfo.value;
				}
			}

			return {
				toolResultMessage: toolResultMessage ? new MarkdownString(toolResultMessage) : undefined,
				content: [{
					kind: 'text',
					value: resultText.join(''),
				}]
			};
		}
	}

	// #region Terminal init

	private async _getCopilotShell(): Promise<string> {
		const defaultShell = await this._terminalProfileResolverService.getDefaultShell({
			os: await this._osBackend,
			remoteAuthority: this._remoteAgentService.getConnection()?.remoteAuthority
		});
		// Force pwsh over cmd as cmd doesn't have shell integration
		if (basename(defaultShell) === 'cmd.exe') {
			return 'C:\\WINDOWS\\System32\\WindowsPowerShell\\v1.0\\powershell.exe';
		}
		return defaultShell;
	}

	private async _initBackgroundTerminal(chatSessionId: string, termId: string, token: CancellationToken): Promise<IToolTerminal> {
		this._logService.debug(`RunInTerminalTool: Creating background terminal with ID=${termId}`);
		const shell = await this._getCopilotShell();
		const toolTerminal = await this._terminalToolCreator.createTerminal(shell, token);
		this._sessionTerminalAssociations.set(chatSessionId, toolTerminal);
		if (token.isCancellationRequested) {
			toolTerminal.instance.dispose();
			throw new CancellationError();
		}
		await this._setupProcessIdAssociation(toolTerminal, chatSessionId, termId, true);
		return toolTerminal;
	}

	private async _initForegroundTerminal(chatSessionId: string, termId: string, token: CancellationToken): Promise<IToolTerminal> {
		const cachedTerminal = this._sessionTerminalAssociations.get(chatSessionId);
		if (cachedTerminal) {
			this._logService.debug(`RunInTerminalTool: Using cached foreground terminal with session ID \`${chatSessionId}\``);
			this._terminalToolCreator.refreshShellIntegrationQuality(cachedTerminal);
			return cachedTerminal;
		}
		const shell = await this._getCopilotShell();
		const toolTerminal = await this._terminalToolCreator.createTerminal(shell, token);
		this._sessionTerminalAssociations.set(chatSessionId, toolTerminal);
		if (token.isCancellationRequested) {
			toolTerminal.instance.dispose();
			throw new CancellationError();
		}
		await this._setupProcessIdAssociation(toolTerminal, chatSessionId, termId, false);
		return toolTerminal;
	}

	// #endregion

	// #region Session management

	private _restoreTerminalAssociations(): void {
		const storedAssociations = this._storageService.get(TerminalToolStorageKeysInternal.TerminalSession, StorageScope.WORKSPACE, '{}');
		try {
			const associations: Record<number, IStoredTerminalAssociation> = JSON.parse(storedAssociations);

			// Find existing terminals and associate them with sessions
			for (const instance of this._terminalService.instances) {
				if (instance.processId) {
					const association = associations[instance.processId];
					if (association) {
						this._logService.debug(`RunInTerminalTool: Restored terminal association for PID ${instance.processId}, session ${association.sessionId}`);
						const toolTerminal: IToolTerminal = {
							instance,
							shellIntegrationQuality: association.shellIntegrationQuality
						};
						this._sessionTerminalAssociations.set(association.sessionId, toolTerminal);

						// Listen for terminal disposal to clean up storage
						this._register(instance.onDisposed(() => {
							this._removeProcessIdAssociation(instance.processId!);
						}));
					}
				}
			}
		} catch (error) {
			this._logService.debug(`RunInTerminalTool: Failed to restore terminal associations: ${error}`);
		}
	}

	private async _setupProcessIdAssociation(toolTerminal: IToolTerminal, chatSessionId: string, termId: string, isBackground: boolean) {
		await this._associateProcessIdWithSession(toolTerminal.instance, chatSessionId, termId, toolTerminal.shellIntegrationQuality, isBackground);
		this._register(toolTerminal.instance.onDisposed(() => {
			if (toolTerminal!.instance.processId) {
				this._removeProcessIdAssociation(toolTerminal!.instance.processId);
			}
		}));
	}

	private async _associateProcessIdWithSession(terminal: ITerminalInstance, sessionId: string, id: string, shellIntegrationQuality: ShellIntegrationQuality, isBackground?: boolean): Promise<void> {
		try {
			// Wait for process ID with timeout
			const pid = await Promise.race([
				terminal.processReady.then(() => terminal.processId),
				timeout(5000).then(() => { throw new Error('Timeout'); })
			]);

			if (typeof pid === 'number') {
				const storedAssociations = this._storageService.get(TerminalToolStorageKeysInternal.TerminalSession, StorageScope.WORKSPACE, '{}');
				const associations: Record<number, IStoredTerminalAssociation> = JSON.parse(storedAssociations);

				const existingAssociation = associations[pid] || {};
				associations[pid] = {
					...existingAssociation,
					sessionId,
					shellIntegrationQuality,
					id,
					isBackground
				};

				this._storageService.store(TerminalToolStorageKeysInternal.TerminalSession, JSON.stringify(associations), StorageScope.WORKSPACE, StorageTarget.USER);
				this._logService.debug(`RunInTerminalTool: Associated terminal PID ${pid} with session ${sessionId}`);
			}
		} catch (error) {
			this._logService.debug(`RunInTerminalTool: Failed to associate terminal with session: ${error}`);
		}
	}

	private async _removeProcessIdAssociation(pid: number): Promise<void> {
		try {
			const storedAssociations = this._storageService.get(TerminalToolStorageKeysInternal.TerminalSession, StorageScope.WORKSPACE, '{}');
			const associations: Record<number, IStoredTerminalAssociation> = JSON.parse(storedAssociations);

			if (associations[pid]) {
				delete associations[pid];
				this._storageService.store(TerminalToolStorageKeysInternal.TerminalSession, JSON.stringify(associations), StorageScope.WORKSPACE, StorageTarget.USER);
				this._logService.debug(`RunInTerminalTool: Removed terminal association for PID ${pid}`);
			}
		} catch (error) {
			this._logService.debug(`RunInTerminalTool: Failed to remove terminal association: ${error}`);
		}
	}

	private _cleanupSessionTerminals(sessionId: string): void {
		const toolTerminal = this._sessionTerminalAssociations.get(sessionId);
		if (toolTerminal) {
			this._logService.debug(`RunInTerminalTool: Cleaning up terminal for disposed chat session ${sessionId}`);

			this._sessionTerminalAssociations.delete(sessionId);
			toolTerminal.instance.dispose();

			// Clean up any background executions associated with this session
			const terminalToRemove: string[] = [];
			for (const [termId, execution] of RunInTerminalTool._backgroundExecutions.entries()) {
				if (execution.instance === toolTerminal.instance) {
					execution.dispose();
					terminalToRemove.push(termId);
				}
			}
			for (const termId of terminalToRemove) {
				RunInTerminalTool._backgroundExecutions.delete(termId);
			}
		}
	}

	// #endregion

	// #region Auto approve

	private _createAutoApproveInfo(
		isAutoApproved: boolean,
		isDenied: boolean,
		autoApproveReason: 'subCommand' | 'commandLine' | undefined,
		subCommandResults: ReturnType<CommandLineAutoApprover['isCommandAutoApproved']>[],
		commandLineResult: ReturnType<CommandLineAutoApprover['isCommandLineAutoApproved']>,
	): MarkdownString | undefined {
		function formatRuleLinks(result: SingleOrMany<{ result: ICommandApprovalResult; rule?: IAutoApproveRule; reason: string }>): string {
			return asArray(result).map(e => {
				return `[\`${e.rule!.sourceText}\`](settings_${e.rule!.sourceTarget} "${localize('ruleTooltip', 'View rule in settings')}")`;
			}).join(', ');
		}

		const config = this._configurationService.inspect<boolean | Record<string, boolean>>('chat.tools.autoApprove');
		const isGlobalAutoApproved = config?.value ?? config.defaultValue;
		if (isGlobalAutoApproved) {
			return new MarkdownString(`_${localize('autoApprove.global', 'Auto approved by setting {0}', `[\`chat.tools.autoApprove\`](settings_global "${localize('ruleTooltip.global', 'View settings')}")`)}_`);
		}

		if (isAutoApproved) {
			switch (autoApproveReason) {
				case 'commandLine': {
					if (commandLineResult.rule) {
						return new MarkdownString(`_${localize('autoApprove.rule', 'Auto approved by rule {0}', formatRuleLinks(commandLineResult))}_`);
					}
					break;
				}
				case 'subCommand': {
					const uniqueRules = Array.from(new Set(subCommandResults));
					if (uniqueRules.length === 1) {
						return new MarkdownString(`_${localize('autoApprove.rule', 'Auto approved by rule {0}', formatRuleLinks(uniqueRules))}_`);
					} else if (uniqueRules.length > 1) {
						return new MarkdownString(`_${localize('autoApprove.rules', 'Auto approved by rules {0}', formatRuleLinks(uniqueRules))}_`);
					}
					break;
				}
			}
		} else if (isDenied) {
			switch (autoApproveReason) {
				case 'commandLine': {
					if (commandLineResult.rule) {
						return new MarkdownString(`_${localize('autoApproveDenied.rule', 'Auto approval denied by rule {0}', formatRuleLinks(commandLineResult))}_`);
					}
					break;
				}
				case 'subCommand': {
					const deniedRules = subCommandResults.filter(e => e.result === 'denied');
					const uniqueRules = Array.from(new Set(deniedRules));
					if (uniqueRules.length === 1) {
						return new MarkdownString(`_${localize('autoApproveDenied.rule', 'Auto approval denied by rule {0}', formatRuleLinks(uniqueRules))}_`);
					} else if (uniqueRules.length > 1) {
						return new MarkdownString(`_${localize('autoApproveDenied.rules', 'Auto approval denied by rules {0}', formatRuleLinks(uniqueRules))}_`);
					}
					break;
				}
			}
		}

		return undefined;
	}

	// #endregion
}

class BackgroundTerminalExecution extends Disposable {
	private _startMarker?: IXtermMarker;

	constructor(
		readonly instance: ITerminalInstance,
		private readonly _xterm: XtermTerminal,
		private readonly _commandLine: string,
		readonly sessionId: string
	) {
		super();

		this._startMarker = this._register(this._xterm.raw.registerMarker());
		this.instance.runCommand(this._commandLine, true);
	}
	getOutput(): string {
		return getOutput(this.instance, this._startMarker);
	}
}<|MERGE_RESOLUTION|>--- conflicted
+++ resolved
@@ -481,21 +481,14 @@
 					isNewSession: true,
 					timingExecuteMs,
 					timingConnectMs,
-<<<<<<< HEAD
 					terminalExecutionIdleBeforeTimeout: pollingResult?.state === OutputMonitorState.Idle,
 					outputLineCount: pollingResult?.output ? count(pollingResult.output, '\n') : 0,
 					pollDurationMs: pollingResult?.pollDurationMs,
-					autoReplyCount: pollingResult?.autoReplyCount ?? 0,
-=======
-					terminalExecutionIdleBeforeTimeout: outputAndIdle?.state === OutputMonitorState.Idle,
-					outputLineCount: outputAndIdle?.output ? count(outputAndIdle.output, '\n') : 0,
-					pollDurationMs: outputAndIdle?.pollDurationMs,
->>>>>>> 6605cd39
 					inputUserChars,
 					inputUserSigint,
-					inputToolManualAcceptCount: outputAndIdle?.inputToolManualAcceptCount ?? 0,
-					inputToolManualRejectCount: outputAndIdle?.inputToolManualRejectCount ?? 0,
-					inputToolManualChars: outputAndIdle?.inputToolManualChars ?? 0,
+					inputToolManualAcceptCount: pollingResult?.inputToolManualAcceptCount ?? 0,
+					inputToolManualRejectCount: pollingResult?.inputToolManualRejectCount ?? 0,
+					inputToolManualChars: pollingResult?.inputToolManualChars ?? 0,
 				});
 			}
 		} else {
