/*---------------------------------------------------------------------------------------------
 *  Copyright (c) Microsoft Corporation. All rights reserved.
 *  Licensed under the MIT License. See License.txt in the project root for license information.
 *--------------------------------------------------------------------------------------------*/

import type { ITerminalAddon, Terminal } from '@xterm/xterm';
import * as dom from 'vs/base/browser/dom';
import { Codicon } from 'vs/base/common/codicons';
import { Emitter, Event } from 'vs/base/common/event';
import { combinedDisposable, Disposable, MutableDisposable } from 'vs/base/common/lifecycle';
import { sep } from 'vs/base/common/path';
import { commonPrefixLength } from 'vs/base/common/strings';
import { ThemeIcon } from 'vs/base/common/themables';
import { editorSuggestWidgetSelectedBackground } from 'vs/editor/contrib/suggest/browser/suggestWidget';
import { IConfigurationService } from 'vs/platform/configuration/common/configuration';
import { IContextKey } from 'vs/platform/contextkey/common/contextkey';
import { IInstantiationService } from 'vs/platform/instantiation/common/instantiation';
import { IStorageService, StorageScope, StorageTarget } from 'vs/platform/storage/common/storage';
import { TerminalCapability, type ITerminalCapabilityStore } from 'vs/platform/terminal/common/capabilities/capabilities';
import type { IPromptInputModel, IPromptInputModelState } from 'vs/platform/terminal/common/capabilities/commandDetection/promptInputModel';
import { ShellIntegrationOscPs } from 'vs/platform/terminal/common/xterm/shellIntegrationAddon';
import { getListStyles } from 'vs/platform/theme/browser/defaultStyles';
import { activeContrastBorder } from 'vs/platform/theme/common/colorRegistry';
import type { IXtermCore } from 'vs/workbench/contrib/terminal/browser/xterm-private';
import { TerminalStorageKeys } from 'vs/workbench/contrib/terminal/common/terminalStorageKeys';
import { terminalSuggestConfigSection, type ITerminalSuggestConfiguration } from 'vs/workbench/contrib/terminalContrib/suggest/common/terminalSuggestConfiguration';
import { SimpleCompletionItem } from 'vs/workbench/services/suggest/browser/simpleCompletionItem';
import { LineContext, SimpleCompletionModel } from 'vs/workbench/services/suggest/browser/simpleCompletionModel';
import { ISimpleSelectedSuggestion, SimpleSuggestWidget } from 'vs/workbench/services/suggest/browser/simpleSuggestWidget';

export const enum VSCodeSuggestOscPt {
	Completions = 'Completions',
	CompletionsPwshCommands = 'CompletionsPwshCommands',
	CompletionsBash = 'CompletionsBash',
	CompletionsBashFirstWord = 'CompletionsBashFirstWord'
}

export type CompressedPwshCompletion = [
	completionText: string,
	resultType: number,
	toolTip: string
];

export type PwshCompletion = {
	CompletionText: string;
	ResultType: number;
	ToolTip: string;
};


/**
 * A map of the pwsh result type enum's value to the corresponding icon to use in completions.
 *
 * | Value | Name              | Description
 * |-------|-------------------|------------
 * | 0     | Text              | An unknown result type, kept as text only
 * | 1     | History           | A history result type like the items out of get-history
 * | 2     | Command           | A command result type like the items out of get-command
 * | 3     | ProviderItem      | A provider item
 * | 4     | ProviderContainer | A provider container
 * | 5     | Property          | A property result type like the property items out of get-member
 * | 6     | Method            | A method result type like the method items out of get-member
 * | 7     | ParameterName     | A parameter name result type like the Parameters property out of get-command items
 * | 8     | ParameterValue    | A parameter value result type
 * | 9     | Variable          | A variable result type like the items out of get-childitem variable:
 * | 10    | Namespace         | A namespace
 * | 11    | Type              | A type name
 * | 12    | Keyword           | A keyword
 * | 13    | DynamicKeyword    | A dynamic keyword
 *
 * @see https://docs.microsoft.com/en-us/dotnet/api/system.management.automation.completionresulttype?view=powershellsdk-7.0.0
 */
const pwshTypeToIconMap: { [type: string]: ThemeIcon | undefined } = {
	0: Codicon.symbolText,
	1: Codicon.history,
	2: Codicon.symbolMethod,
	3: Codicon.symbolFile,
	4: Codicon.folder,
	5: Codicon.symbolProperty,
	6: Codicon.symbolMethod,
	7: Codicon.symbolVariable,
	8: Codicon.symbolValue,
	9: Codicon.symbolVariable,
	10: Codicon.symbolNamespace,
	11: Codicon.symbolInterface,
	12: Codicon.symbolKeyword,
	13: Codicon.symbolKeyword
};

export interface ISuggestController {
	selectPreviousSuggestion(): void;
	selectPreviousPageSuggestion(): void;
	selectNextSuggestion(): void;
	selectNextPageSuggestion(): void;
	acceptSelectedSuggestion(suggestion?: Pick<ISimpleSelectedSuggestion, 'item' | 'model'>): void;
	hideSuggestWidget(): void;
}

export class SuggestAddon extends Disposable implements ITerminalAddon, ISuggestController {
	private _terminal?: Terminal;

	private _promptInputModel?: IPromptInputModel;
	private readonly _promptInputModelSubscriptions = this._register(new MutableDisposable());

	private _mostRecentPromptInputState?: IPromptInputModelState;
	private _initialPromptInputState?: IPromptInputModelState;
	private _currentPromptInputState?: IPromptInputModelState;
	private _model?: SimpleCompletionModel;

	private _panel?: HTMLElement;
	private _screen?: HTMLElement;
	private _suggestWidget?: SimpleSuggestWidget;
	private _enableWidget: boolean = true;
	private _isFilteringDirectories: boolean = false;

	private _codeCompletionsRequested: boolean = false;
	private _gitCompletionsRequested: boolean = false;

	// TODO: Remove these in favor of prompt input state
	private _leadingLineContent?: string;
	private _cursorIndexDelta: number = 0;

	private _lastUserDataTimestamp: number = 0;
	private _lastAcceptedCompletionTimestamp: number = 0;
	private _lastUserData?: string;

	static requestCompletionsSequence = '\x1b[24~e'; // F12,e
	static requestGlobalCompletionsSequence = '\x1b[24~f'; // F12,f
	static requestEnableGitCompletionsSequence = '\x1b[24~g'; // F12,g
	static requestEnableCodeCompletionsSequence = '\x1b[24~h'; // F12,h

	private readonly _onBell = this._register(new Emitter<void>());
	readonly onBell = this._onBell.event;
	private readonly _onAcceptedCompletion = this._register(new Emitter<string>());
	readonly onAcceptedCompletion = this._onAcceptedCompletion.event;

	constructor(
		private readonly _cachedPwshCommands: Set<SimpleCompletionItem>,
		private readonly _capabilities: ITerminalCapabilityStore,
		private readonly _terminalSuggestWidgetVisibleContextKey: IContextKey<boolean>,
		@IConfigurationService private readonly _configurationService: IConfigurationService,
		@IInstantiationService private readonly _instantiationService: IInstantiationService,
	) {
		super();

		this._register(Event.runAndSubscribe(Event.any(
			this._capabilities.onDidAddCapabilityType,
			this._capabilities.onDidRemoveCapabilityType
		), () => {
			const commandDetection = this._capabilities.get(TerminalCapability.CommandDetection);
			if (commandDetection) {
				if (this._promptInputModel !== commandDetection.promptInputModel) {
					this._promptInputModel = commandDetection.promptInputModel;
					this._promptInputModelSubscriptions.value = combinedDisposable(
						this._promptInputModel.onDidChangeInput(e => this._sync(e)),
						this._promptInputModel.onDidFinishInput(() => this.hideSuggestWidget()),
					);
				}
			} else {
				this._promptInputModel = undefined;
			}
		}));
	}

	activate(xterm: Terminal): void {
		this._terminal = xterm;
		this._register(xterm.parser.registerOscHandler(ShellIntegrationOscPs.VSCode, data => {
			return this._handleVSCodeSequence(data);
		}));
		this._register(xterm.onData(e => {
			if (!e.startsWith('\x1b[')) {
				this._lastUserData = e;
				this._lastUserDataTimestamp = Date.now();
			}
		}));
	}

	setPanel(panel: HTMLElement): void {
		this._panel = panel;
	}

	setScreen(screen: HTMLElement): void {
		this._screen = screen;
	}

	private _requestCompletions(): void {
		const builtinCompletionsConfig = this._configurationService.getValue<ITerminalSuggestConfiguration>(terminalSuggestConfigSection).builtinCompletions;
		if (!this._codeCompletionsRequested && builtinCompletionsConfig.pwshCode) {
			this._onAcceptedCompletion.fire(SuggestAddon.requestEnableCodeCompletionsSequence);
			this._codeCompletionsRequested = true;
		}
		if (!this._gitCompletionsRequested && builtinCompletionsConfig.pwshGit) {
			this._onAcceptedCompletion.fire(SuggestAddon.requestEnableGitCompletionsSequence);
			this._gitCompletionsRequested = true;
		}

		// Request global completions if there are none cached
		if (this._cachedPwshCommands.size === 0) {
			this._requestGlobalCompletions();
		}

		// Ensure that a key has been pressed since the last accepted completion in order to prevent
		// completions being requested again right after accepting a completion
		if (this._lastUserDataTimestamp > this._lastAcceptedCompletionTimestamp) {
			this._onAcceptedCompletion.fire(SuggestAddon.requestCompletionsSequence);
		}
	}

	private _requestGlobalCompletions(): void {
		this._onAcceptedCompletion.fire(SuggestAddon.requestGlobalCompletionsSequence);
	}

	private _sync(promptInputState: IPromptInputModelState): void {
		const config = this._configurationService.getValue<ITerminalSuggestConfiguration>(terminalSuggestConfigSection);

		if (!this._mostRecentPromptInputState || promptInputState.cursorIndex > this._mostRecentPromptInputState.cursorIndex) {
			// If input has been added
			let sent = false;

			// Quick suggestions
			if (!this._terminalSuggestWidgetVisibleContextKey.get()) {
				if (config.quickSuggestions) {
					const completionPrefix = promptInputState.value.substring(0, promptInputState.cursorIndex);
					if (promptInputState.cursorIndex === 1 || completionPrefix.match(/([\s\[])[^\s]$/)) {
						// Never request completions if the last key sequence was up or down as the user was likely
						// navigating history
						if (this._lastUserData !== /*up*/'\x1b[A' && this._lastUserData !== /*down*/'\x1b[B') {
							this._requestCompletions();
							sent = true;
						}
					}
				}
			}

			// Trigger characters - this happens even if the widget is showing
			if (config.suggestOnTriggerCharacters && !sent) {
				const lastChar = promptInputState.value.at(promptInputState.cursorIndex - 1);
				if (
					lastChar?.match(/[\-]/) ||
					// Only trigger on \ and / if it's a directory. Not doing so causes problems
					// with git branches in particular
					this._isFilteringDirectories && lastChar?.match(/[\\\/]/)
				) {
					this._requestCompletions();
					sent = true;
				}
			}
		}

		this._mostRecentPromptInputState = promptInputState;
		if (!this._promptInputModel || !this._terminal || !this._suggestWidget || !this._initialPromptInputState || this._leadingLineContent === undefined) {
			return;
		}

		this._currentPromptInputState = promptInputState;

		// Hide the widget if the latest character was a space
		if (this._currentPromptInputState.cursorIndex > 1 && this._currentPromptInputState.value.at(this._currentPromptInputState.cursorIndex - 1) === ' ') {
			this.hideSuggestWidget();
			return;
		}

		// Hide the widget if the cursor moves to the left of the initial position as the
		// completions are no longer valid
		if (this._currentPromptInputState.cursorIndex < this._initialPromptInputState.cursorIndex) {
			this.hideSuggestWidget();
			return;
		}

		if (this._terminalSuggestWidgetVisibleContextKey.get()) {
			this._cursorIndexDelta = this._currentPromptInputState.cursorIndex - this._initialPromptInputState.cursorIndex;
			let leadingLineContent = this._leadingLineContent + this._currentPromptInputState.value.substring(this._leadingLineContent.length, this._leadingLineContent.length + this._cursorIndexDelta);
			if (this._isFilteringDirectories) {
				leadingLineContent = leadingLineContent.replaceAll('/', '\\');
			}
			const lineContext = new LineContext(leadingLineContent, this._cursorIndexDelta);
			this._suggestWidget.setLineContext(lineContext);
		}

		// Hide and clear model if there are no more items
		if (!this._suggestWidget.hasCompletions()) {
			this.hideSuggestWidget();
			return;
		}

		const dimensions = this._getTerminalDimensions();
		if (!dimensions.width || !dimensions.height) {
			return;
		}
		// TODO: What do frozen and auto do?
		const xtermBox = this._screen!.getBoundingClientRect();

		this._suggestWidget.showSuggestions(0, false, false, {
			left: xtermBox.left + this._terminal.buffer.active.cursorX * dimensions.width,
			top: xtermBox.top + this._terminal.buffer.active.cursorY * dimensions.height,
			height: dimensions.height
		});
	}

	private _handleVSCodeSequence(data: string): boolean | Promise<boolean> {
		if (!this._terminal) {
			return false;
		}

		// Pass the sequence along to the capability
		const [command, ...args] = data.split(';');
		switch (command) {
			case VSCodeSuggestOscPt.Completions:
				this._handleCompletionsSequence(this._terminal, data, command, args);
				return true;
			case VSCodeSuggestOscPt.CompletionsBash:
				this._handleCompletionsBashSequence(this._terminal, data, command, args);
				return true;
			case VSCodeSuggestOscPt.CompletionsBashFirstWord:
				return this._handleCompletionsBashFirstWordSequence(this._terminal, data, command, args);
		}

		// Unrecognized sequence
		return false;
	}

	private _handleCompletionsSequence(terminal: Terminal, data: string, command: string, args: string[]): void {
		// Nothing to handle if the terminal is not attached
		if (!terminal.element || !this._enableWidget || !this._promptInputModel) {
			return;
		}

		let replacementIndex = 0;
		let replacementLength = this._promptInputModel.cursorIndex;
		this._leadingLineContent = this._promptInputModel.value.substring(0, this._promptInputModel.cursorIndex);

		const payload = data.slice(command.length + args[0].length + args[1].length + args[2].length + 4/*semi-colons*/);
		const rawCompletions: PwshCompletion | PwshCompletion[] | CompressedPwshCompletion[] | CompressedPwshCompletion = args.length === 0 || payload.length === 0 ? undefined : JSON.parse(payload);
		const completions = parseCompletionsFromShell(this._leadingLineContent, rawCompletions);

		const firstChar = this._leadingLineContent.length === 0 ? '' : this._leadingLineContent[0];
		// This is a TabExpansion2 result
		if (this._leadingLineContent.trim().includes(' ') || firstChar === '[') {
			replacementIndex = parseInt(args[0]);
			replacementLength = parseInt(args[1]);
			this._leadingLineContent = this._promptInputModel.value.substring(0, this._promptInputModel.cursorIndex);
		}
		// This is a global command, add cached commands list to completions
		else {
			completions.push(...this._cachedPwshCommands);
		}

		this._currentPromptInputState = {
			value: this._promptInputModel.value,
			cursorIndex: this._promptInputModel.cursorIndex,
			ghostTextIndex: this._promptInputModel.ghostTextIndex
		};
		this._cursorIndexDelta = 0;

		let leadingLineContent = this._leadingLineContent + this._currentPromptInputState.value.substring(this._leadingLineContent.length, this._leadingLineContent.length + this._cursorIndexDelta);
		this._isFilteringDirectories = completions.every(e => e.completion.isDirectory);
		if (this._isFilteringDirectories) {
			leadingLineContent = leadingLineContent.replaceAll('/', '\\');
		}
		const lineContext = new LineContext(leadingLineContent, this._cursorIndexDelta);
		const model = new SimpleCompletionModel(completions, lineContext, replacementIndex, replacementLength);
		this._handleCompletionModel(model);
	}

	// TODO: These aren't persisted across reloads
	// TODO: Allow triggering anywhere in the first word based on the cached completions
	private _cachedBashAliases: Set<SimpleCompletionItem> = new Set();
	private _cachedBashBuiltins: Set<SimpleCompletionItem> = new Set();
	private _cachedBashCommands: Set<SimpleCompletionItem> = new Set();
	private _cachedBashKeywords: Set<SimpleCompletionItem> = new Set();
	private _cachedFirstWord?: SimpleCompletionItem[];
	private _handleCompletionsBashFirstWordSequence(terminal: Terminal, data: string, command: string, args: string[]): boolean {
		const type = args[0];
		const completionList: string[] = data.slice(command.length + type.length + 2/*semi-colons*/).split(';');
		let set: Set<SimpleCompletionItem>;
		switch (type) {
			case 'alias': set = this._cachedBashAliases; break;
			case 'builtin': set = this._cachedBashBuiltins; break;
			case 'command': set = this._cachedBashCommands; break;
			case 'keyword': set = this._cachedBashKeywords; break;
			default: return false;
		}
		set.clear();
		const distinctLabels: Set<string> = new Set();
		for (const label of completionList) {
			distinctLabels.add(label);
		}
		for (const label of distinctLabels) {
			set.add(new SimpleCompletionItem({
				label,
				icon: Codicon.symbolString,
				detail: type
			}));
		}
		// Invalidate compound list cache
		this._cachedFirstWord = undefined;
		return true;
	}

	private _handleCompletionsBashSequence(terminal: Terminal, data: string, command: string, args: string[]): void {
		// Nothing to handle if the terminal is not attached
		if (!terminal.element) {
			return;
		}

		let replacementIndex = parseInt(args[0]);
		const replacementLength = parseInt(args[1]);
		if (!args[2]) {
			this._onBell.fire();
			return;
		}

		const completionList: string[] = data.slice(command.length + args[0].length + args[1].length + args[2].length + 4/*semi-colons*/).split(';');
		// TODO: Create a trigger suggest command which encapsulates sendSequence and uses cached if available
		let completions: SimpleCompletionItem[];
		// TODO: This 100 is a hack just for the prototype, this should get it based on some terminal input model
		if (replacementIndex !== 100 && completionList.length > 0) {
			completions = completionList.map(label => {
				return new SimpleCompletionItem({
					label: label,
					icon: Codicon.symbolProperty
				});
			});
		} else {
			replacementIndex = 0;
			if (!this._cachedFirstWord) {
				this._cachedFirstWord = [
					...this._cachedBashAliases,
					...this._cachedBashBuiltins,
					...this._cachedBashCommands,
					...this._cachedBashKeywords
				];
				this._cachedFirstWord.sort((a, b) => {
					const aCode = a.completion.label.charCodeAt(0);
					const bCode = b.completion.label.charCodeAt(0);
					const isANonAlpha = aCode < 65 || aCode > 90 && aCode < 97 || aCode > 122 ? 1 : 0;
					const isBNonAlpha = bCode < 65 || bCode > 90 && bCode < 97 || bCode > 122 ? 1 : 0;
					if (isANonAlpha !== isBNonAlpha) {
						return isANonAlpha - isBNonAlpha;
					}
					return a.completion.label.localeCompare(b.completion.label);
				});
			}
			completions = this._cachedFirstWord;
		}
		if (completions.length === 0) {
			return;
		}

		this._leadingLineContent = completions[0].completion.label.slice(0, replacementLength);
		const model = new SimpleCompletionModel(completions, new LineContext(this._leadingLineContent, replacementIndex), replacementIndex, replacementLength);
		if (completions.length === 1) {
			const insertText = completions[0].completion.label.substring(replacementLength);
			if (insertText.length === 0) {
				this._onBell.fire();
				return;
			}
		}
		this._handleCompletionModel(model);
	}

	private _getTerminalDimensions(): { width: number; height: number } {
		const cssCellDims = (this._terminal as any as { _core: IXtermCore })._core._renderService.dimensions.css.cell;
		return {
			width: cssCellDims.width,
			height: cssCellDims.height,
		};
	}

	private _handleCompletionModel(model: SimpleCompletionModel): void {
		if (model.items.length === 0 || !this._terminal?.element || !this._promptInputModel) {
			return;
		}
		this._model = model;
		const suggestWidget = this._ensureSuggestWidget(this._terminal);
		const dimensions = this._getTerminalDimensions();
		if (!dimensions.width || !dimensions.height) {
			return;
		}
		// TODO: What do frozen and auto do?
		const xtermBox = this._screen!.getBoundingClientRect();
		this._initialPromptInputState = {
			value: this._promptInputModel.value,
			cursorIndex: this._promptInputModel.cursorIndex,
			ghostTextIndex: this._promptInputModel.ghostTextIndex
		};
		suggestWidget.setCompletionModel(model);
		suggestWidget.showSuggestions(0, false, false, {
			left: xtermBox.left + this._terminal.buffer.active.cursorX * dimensions.width,
			top: xtermBox.top + this._terminal.buffer.active.cursorY * dimensions.height,
			height: dimensions.height
		});
	}

	private _ensureSuggestWidget(terminal: Terminal): SimpleSuggestWidget {
		this._terminalSuggestWidgetVisibleContextKey.set(true);
		if (!this._suggestWidget) {
			this._suggestWidget = this._register(this._instantiationService.createInstance(
				SimpleSuggestWidget,
				this._panel!,
				this._instantiationService.createInstance(PersistedWidgetSize),
				{}
			));
			this._suggestWidget.list.style(getListStyles({
				listInactiveFocusBackground: editorSuggestWidgetSelectedBackground,
				listInactiveFocusOutline: activeContrastBorder
			}));
			this._register(this._suggestWidget.onDidSelect(async e => this.acceptSelectedSuggestion(e)));
			this._register(this._suggestWidget.onDidHide(() => this._terminalSuggestWidgetVisibleContextKey.set(false)));
			this._register(this._suggestWidget.onDidShow(() => this._terminalSuggestWidgetVisibleContextKey.set(true)));
		}
		return this._suggestWidget;
	}

	selectPreviousSuggestion(): void {
		this._suggestWidget?.selectPrevious();
	}

	selectPreviousPageSuggestion(): void {
		this._suggestWidget?.selectPreviousPage();
	}

	selectNextSuggestion(): void {
		this._suggestWidget?.selectNext();
	}

	selectNextPageSuggestion(): void {
		this._suggestWidget?.selectNextPage();
	}

	acceptSelectedSuggestion(suggestion?: Pick<ISimpleSelectedSuggestion, 'item' | 'model'>, respectRunOnEnter?: boolean): void {
		if (!suggestion) {
			suggestion = this._suggestWidget?.getFocusedItem();
		}
		const initialPromptInputState = this._initialPromptInputState ?? this._mostRecentPromptInputState;
		if (!suggestion || !initialPromptInputState || !this._leadingLineContent || !this._model) {
			return;
		}
		this._lastAcceptedCompletionTimestamp = Date.now();
		this._suggestWidget?.hide();

		const currentPromptInputState = this._currentPromptInputState ?? initialPromptInputState;

		// The replacement text is any text after the replacement index for the completions, this
		// includes any text that was there before the completions were requested and any text added
		// since to refine the completion.
		const replacementText = currentPromptInputState.value.substring(this._model.replacementIndex, currentPromptInputState.cursorIndex);

		// Right side of replacement text in the same word
		let rightSideReplacementText = '';
		if (
			// The line didn't end with ghost text
			(currentPromptInputState.ghostTextIndex === -1 || currentPromptInputState.ghostTextIndex > currentPromptInputState.cursorIndex) &&
			// There is more than one charatcer
			currentPromptInputState.value.length > currentPromptInputState.cursorIndex + 1 &&
			// THe next character is not a space
			currentPromptInputState.value.at(currentPromptInputState.cursorIndex) !== ' '
		) {
			const spaceIndex = currentPromptInputState.value.substring(currentPromptInputState.cursorIndex, currentPromptInputState.ghostTextIndex === -1 ? undefined : currentPromptInputState.ghostTextIndex).indexOf(' ');
			rightSideReplacementText = currentPromptInputState.value.substring(currentPromptInputState.cursorIndex, spaceIndex === -1 ? undefined : currentPromptInputState.cursorIndex + spaceIndex);
		}

		const completion = suggestion.item.completion;
		const completionText = completion.label;

		let runOnEnter = false;
		if (respectRunOnEnter) {
			const runOnEnterConfig = this._configurationService.getValue<ITerminalSuggestConfiguration>(terminalSuggestConfigSection).runOnEnter;
			switch (runOnEnterConfig) {
				case 'always': {
					runOnEnter = true;
					break;
				}
				case 'exactMatch': {
					runOnEnter = replacementText.toLowerCase() === completionText.toLowerCase();
					break;
				}
				case 'exactMatchIgnoreExtension': {
					runOnEnter = replacementText.toLowerCase() === completionText.toLowerCase();
					if (completion.icon === Codicon.symbolFile || completion.icon === Codicon.symbolMethod) {
						runOnEnter ||= replacementText.toLowerCase() === completionText.toLowerCase().replace(/\.[^\.]+$/, '');
					}
					break;
				}
			}
		}

		// For folders, allow the next completion request to get completions for that folder
		if (completion.icon === Codicon.folder) {
			this._lastAcceptedCompletionTimestamp = 0;
		}

		const commonPrefixLen = commonPrefixLength(replacementText, completion.label);

		// Send the completion
		this._onAcceptedCompletion.fire([
			// Backspace (left) to remove all additional input
			'\x7F'.repeat(replacementText.length - commonPrefixLen),
			// Delete (right) to remove any additional text in the same word
			'\x1b[3~'.repeat(rightSideReplacementText.length),
			// Write the completion
			completion.label.substring(commonPrefixLen),
			// Run on enter if needed
			runOnEnter ? '\r' : ''
		].join(''));

		this.hideSuggestWidget();
	}

	hideSuggestWidget(): void {
		this._initialPromptInputState = undefined;
		this._currentPromptInputState = undefined;
		this._suggestWidget?.hide();
	}
}

class PersistedWidgetSize {

	private readonly _key = TerminalStorageKeys.TerminalSuggestSize;

	constructor(
		@IStorageService private readonly _storageService: IStorageService
	) {
	}

	restore(): dom.Dimension | undefined {
		const raw = this._storageService.get(this._key, StorageScope.PROFILE) ?? '';
		try {
			const obj = JSON.parse(raw);
			if (dom.Dimension.is(obj)) {
				return dom.Dimension.lift(obj);
			}
		} catch {
			// ignore
		}
		return undefined;
	}

	store(size: dom.Dimension) {
		this._storageService.store(this._key, JSON.stringify(size), StorageScope.PROFILE, StorageTarget.MACHINE);
	}

	reset(): void {
		this._storageService.remove(this._key, StorageScope.PROFILE);
	}
}

<<<<<<< HEAD
export function parseCompletionsFromShell(leadingLineContent: string, rawCompletions: PwshCompletion | PwshCompletion[] | CompressedPwshCompletion[] | CompressedPwshCompletion) {
=======
export function parseCompletionsFromShell(rawCompletions: PwshCompletion | PwshCompletion[] | CompressedPwshCompletion[] | CompressedPwshCompletion): SimpleCompletionItem[] {
>>>>>>> b97d0a2c
	if (!rawCompletions) {
		return [];
	}
	let typedRawCompletions: PwshCompletion[];
	if (!Array.isArray(rawCompletions)) {
<<<<<<< HEAD
		return [rawCompletions].map(e => (new SimpleCompletionItem({
			label: parseCompletionText(e.CompletionText, e.ResultType),
			icon: getIcon(e.ResultType, e.ToolTip),
			detail: e.ToolTip,
			isFile: e.ResultType === 3,
			isDirectory: e.ResultType === 4,
		})));
	}
	if (rawCompletions.length === 0) {
		return [];
	}
	if (typeof rawCompletions[0] === 'string') {
		return [rawCompletions as CompressedPwshCompletion].map(e => (new SimpleCompletionItem({
			label: parseCompletionText(e[0], e[1]),
			icon: getIcon(e[1], e[2]),
			detail: e[2],
			isFile: e[1] === 3,
			isDirectory: e[1] === 4,
		})));
	}
	if (Array.isArray(rawCompletions[0])) {
		return (rawCompletions as CompressedPwshCompletion[]).map(e => (new SimpleCompletionItem({
			label: parseCompletionText(e[0], e[1]),
			icon: getIcon(e[1], e[2]),
			detail: e[2],
			isFile: e[1] === 3,
			isDirectory: e[1] === 4,
		})));
	}
	return (rawCompletions as PwshCompletion[]).map(e => (new SimpleCompletionItem({
		label: parseCompletionText(e.CompletionText, e.ResultType),
		icon: getIcon(e.ResultType, e.ToolTip),
		detail: e.ToolTip,
		isFile: e.ResultType === 3,
		isDirectory: e.ResultType === 4,
	})));
}

function getIcon(resultType: number, tooltip: string): ThemeIcon {
	// Assume anything with type DynamicKeyword is a git branch
	if (resultType === 13) {
		if (tooltip.startsWith('branch ')) {
			return Codicon.gitBranch;
		}
		if (tooltip.startsWith('tag ')) {
			return Codicon.tag;
		}
		if (tooltip.startsWith('remote ')) {
			return Codicon.remote;
		}
		if (tooltip.startsWith('stash ')) {
			return Codicon.gitStash;
		}
	}
	return pwshTypeToIconMap[resultType] ?? Codicon.symbolText;
}

function parseCompletionText(completionText: string, resultType: number): string {
=======
		typedRawCompletions = [rawCompletions];
	} else {
		if (rawCompletions.length === 0) {
			return [];
		}
		if (typeof rawCompletions[0] === 'string') {
			typedRawCompletions = [rawCompletions as CompressedPwshCompletion].map(e => ({
				CompletionText: e[0],
				ResultType: e[1],
				ToolTip: e[2],
			}));
		} else if (Array.isArray(rawCompletions[0])) {
			typedRawCompletions = (rawCompletions as CompressedPwshCompletion[]).map(e => ({
				CompletionText: e[0],
				ResultType: e[1],
				ToolTip: e[2],
			}));
		} else {
			typedRawCompletions = rawCompletions as PwshCompletion[];
		}
	}
	return typedRawCompletions.map(e => rawCompletionToSimpleCompletionItem(e));
}

function rawCompletionToSimpleCompletionItem(rawCompletion: PwshCompletion): SimpleCompletionItem {
>>>>>>> b97d0a2c
	// HACK: Somewhere along the way from the powershell script to here, the path separator at the
	// end of directories may go missing, likely because `\"` -> `"`. As a result, make sure there
	// is a trailing separator at the end of all directory completions. This should not be done for
	// `.` and `..` entries because they are optimized not for navigating to different directories
	// but for passing as args.
	let label = rawCompletion.CompletionText;
	if (rawCompletion.ResultType === 4 && !label.match(/^\.\.?$/) && !label.match(/[\\\/]$/)) {
		const separator = label.match(/(?<sep>[\\\/])/)?.groups?.sep ?? sep;
		label = label + separator;
	}

	// Pwsh gives executables a result type of 2, but we want to treat them as files wrt the sorting
	// and file extension score boost. An example of where this improves the experience is typing
	// `git`, `git.exe` should appear at the top and beat `git-lfs.exe`. Keep the same icon though.
	const icon = pwshTypeToIconMap[rawCompletion.ResultType];
	const isExecutable = rawCompletion.ResultType === 2 && rawCompletion.CompletionText.match(/\.[a-z]{2,4}$/i);
	if (isExecutable) {
		rawCompletion.ResultType = 3;
	}

	return new SimpleCompletionItem({
		label,
		icon,
		detail: rawCompletion.ToolTip,
		isFile: rawCompletion.ResultType === 3,
	});
}<|MERGE_RESOLUTION|>--- conflicted
+++ resolved
@@ -331,7 +331,7 @@
 
 		const payload = data.slice(command.length + args[0].length + args[1].length + args[2].length + 4/*semi-colons*/);
 		const rawCompletions: PwshCompletion | PwshCompletion[] | CompressedPwshCompletion[] | CompressedPwshCompletion = args.length === 0 || payload.length === 0 ? undefined : JSON.parse(payload);
-		const completions = parseCompletionsFromShell(this._leadingLineContent, rawCompletions);
+		const completions = parseCompletionsFromShell(rawCompletions);
 
 		const firstChar = this._leadingLineContent.length === 0 ? '' : this._leadingLineContent[0];
 		// This is a TabExpansion2 result
@@ -645,76 +645,12 @@
 	}
 }
 
-<<<<<<< HEAD
-export function parseCompletionsFromShell(leadingLineContent: string, rawCompletions: PwshCompletion | PwshCompletion[] | CompressedPwshCompletion[] | CompressedPwshCompletion) {
-=======
 export function parseCompletionsFromShell(rawCompletions: PwshCompletion | PwshCompletion[] | CompressedPwshCompletion[] | CompressedPwshCompletion): SimpleCompletionItem[] {
->>>>>>> b97d0a2c
 	if (!rawCompletions) {
 		return [];
 	}
 	let typedRawCompletions: PwshCompletion[];
 	if (!Array.isArray(rawCompletions)) {
-<<<<<<< HEAD
-		return [rawCompletions].map(e => (new SimpleCompletionItem({
-			label: parseCompletionText(e.CompletionText, e.ResultType),
-			icon: getIcon(e.ResultType, e.ToolTip),
-			detail: e.ToolTip,
-			isFile: e.ResultType === 3,
-			isDirectory: e.ResultType === 4,
-		})));
-	}
-	if (rawCompletions.length === 0) {
-		return [];
-	}
-	if (typeof rawCompletions[0] === 'string') {
-		return [rawCompletions as CompressedPwshCompletion].map(e => (new SimpleCompletionItem({
-			label: parseCompletionText(e[0], e[1]),
-			icon: getIcon(e[1], e[2]),
-			detail: e[2],
-			isFile: e[1] === 3,
-			isDirectory: e[1] === 4,
-		})));
-	}
-	if (Array.isArray(rawCompletions[0])) {
-		return (rawCompletions as CompressedPwshCompletion[]).map(e => (new SimpleCompletionItem({
-			label: parseCompletionText(e[0], e[1]),
-			icon: getIcon(e[1], e[2]),
-			detail: e[2],
-			isFile: e[1] === 3,
-			isDirectory: e[1] === 4,
-		})));
-	}
-	return (rawCompletions as PwshCompletion[]).map(e => (new SimpleCompletionItem({
-		label: parseCompletionText(e.CompletionText, e.ResultType),
-		icon: getIcon(e.ResultType, e.ToolTip),
-		detail: e.ToolTip,
-		isFile: e.ResultType === 3,
-		isDirectory: e.ResultType === 4,
-	})));
-}
-
-function getIcon(resultType: number, tooltip: string): ThemeIcon {
-	// Assume anything with type DynamicKeyword is a git branch
-	if (resultType === 13) {
-		if (tooltip.startsWith('branch ')) {
-			return Codicon.gitBranch;
-		}
-		if (tooltip.startsWith('tag ')) {
-			return Codicon.tag;
-		}
-		if (tooltip.startsWith('remote ')) {
-			return Codicon.remote;
-		}
-		if (tooltip.startsWith('stash ')) {
-			return Codicon.gitStash;
-		}
-	}
-	return pwshTypeToIconMap[resultType] ?? Codicon.symbolText;
-}
-
-function parseCompletionText(completionText: string, resultType: number): string {
-=======
 		typedRawCompletions = [rawCompletions];
 	} else {
 		if (rawCompletions.length === 0) {
@@ -740,7 +676,6 @@
 }
 
 function rawCompletionToSimpleCompletionItem(rawCompletion: PwshCompletion): SimpleCompletionItem {
->>>>>>> b97d0a2c
 	// HACK: Somewhere along the way from the powershell script to here, the path separator at the
 	// end of directories may go missing, likely because `\"` -> `"`. As a result, make sure there
 	// is a trailing separator at the end of all directory completions. This should not be done for
@@ -755,7 +690,7 @@
 	// Pwsh gives executables a result type of 2, but we want to treat them as files wrt the sorting
 	// and file extension score boost. An example of where this improves the experience is typing
 	// `git`, `git.exe` should appear at the top and beat `git-lfs.exe`. Keep the same icon though.
-	const icon = pwshTypeToIconMap[rawCompletion.ResultType];
+	const icon = getIcon(rawCompletion.ResultType, rawCompletion.ToolTip);
 	const isExecutable = rawCompletion.ResultType === 2 && rawCompletion.CompletionText.match(/\.[a-z]{2,4}$/i);
 	if (isExecutable) {
 		rawCompletion.ResultType = 3;
@@ -766,5 +701,25 @@
 		icon,
 		detail: rawCompletion.ToolTip,
 		isFile: rawCompletion.ResultType === 3,
+		isDirectory: rawCompletion.ResultType === 4,
 	});
+}
+
+function getIcon(resultType: number, tooltip: string): ThemeIcon {
+	// Assume anything with type DynamicKeyword is a git branch
+	if (resultType === 13) {
+		if (tooltip.startsWith('branch ')) {
+			return Codicon.gitBranch;
+		}
+		if (tooltip.startsWith('tag ')) {
+			return Codicon.tag;
+		}
+		if (tooltip.startsWith('remote ')) {
+			return Codicon.remote;
+		}
+		if (tooltip.startsWith('stash ')) {
+			return Codicon.gitStash;
+		}
+	}
+	return pwshTypeToIconMap[resultType] ?? Codicon.symbolText;
 }