--- conflicted
+++ resolved
@@ -424,10 +424,7 @@
 		const { request, location, history } = await this._createRequest(requestDto, context, detector.extension);
 
 		const model = await this.getModelForRequest(request, detector.extension);
-<<<<<<< HEAD
 		const toolInvocationToken = this._tools.getToolInvocationToken(request.sessionId);
-=======
->>>>>>> 1f48d575
 		const extRequest = typeConvert.ChatAgentRequest.to(
 			request,
 			location,
@@ -436,11 +433,8 @@
 			this.getToolsForRequest(detector.extension, request),
 			this.getTools2ForRequest(detector.extension, request),
 			detector.extension,
-<<<<<<< HEAD
-			toolInvocationToken);
-=======
+			toolInvocationToken,
 			this._logService);
->>>>>>> 1f48d575
 
 		return detector.provider.provideParticipantDetection(
 			extRequest,
@@ -533,11 +527,8 @@
 				this.getToolsForRequest(agent.extension, request),
 				this.getTools2ForRequest(agent.extension, request),
 				agent.extension,
-<<<<<<< HEAD
-				toolInvocationToken
-=======
+				toolInvocationToken,
 				this._logService
->>>>>>> 1f48d575
 			);
 			inFlightRequest = { requestId: requestDto.requestId, extRequest };
 			this._inFlightRequests.add(inFlightRequest);
