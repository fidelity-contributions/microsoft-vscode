/*---------------------------------------------------------------------------------------------
 *  Copyright (c) Microsoft Corporation. All rights reserved.
 *  Licensed under the MIT License. See License.txt in the project root for license information.
 *--------------------------------------------------------------------------------------------*/

import { IAccessibilityProvider } from 'vs/base/browser/ui/list/listWidget';
import * as DOM from 'vs/base/browser/dom';
import * as glob from 'vs/base/common/glob';
import { IListVirtualDelegate } from 'vs/base/browser/ui/list/list';
import { IProgressService } from 'vs/platform/progress/common/progress';
import { INotificationService } from 'vs/platform/notification/common/notification';
import { IFileService, FileKind } from 'vs/platform/files/common/files';
import { IPartService } from 'vs/workbench/services/part/common/partService';
import { IWorkspaceContextService } from 'vs/platform/workspace/common/workspace';
import { IDisposable, Disposable, dispose } from 'vs/base/common/lifecycle';
import { KeyCode } from 'vs/base/common/keyCodes';
import { IFileLabelOptions, IResourceLabel, ResourceLabels } from 'vs/workbench/browser/labels';
import { ITreeRenderer, ITreeNode, ITreeFilter, TreeVisibility, TreeFilterResult, IAsyncDataSource, ITreeSorter } from 'vs/base/browser/ui/tree/tree';
import { IContextViewService } from 'vs/platform/contextview/browser/contextView';
import { IThemeService } from 'vs/platform/theme/common/themeService';
<<<<<<< HEAD
import { IConfigurationService } from 'vs/platform/configuration/common/configuration';
import { IFilesConfiguration, IExplorerService, IEditableData } from 'vs/workbench/parts/files/common/files';
import { dirname, joinPath } from 'vs/base/common/resources';
import { InputBox, MessageType } from 'vs/base/browser/ui/inputbox/inputBox';
import { localize } from 'vs/nls';
import { attachInputBoxStyler } from 'vs/platform/theme/common/styler';
import { once } from 'vs/base/common/functional';
import { IKeyboardEvent } from 'vs/base/browser/keyboardEvent';
import { normalize } from 'vs/base/common/paths';
import { equals, deepClone } from 'vs/base/common/objects';
import * as path from 'path';
import { ExplorerItem } from 'vs/workbench/parts/files/common/explorerModel';
import { compareFileExtensions, compareFileNames } from 'vs/base/common/comparers';
=======
import { IWindowService } from 'vs/platform/windows/common/windows';
import { IWorkspaceEditingService } from 'vs/workbench/services/workspace/common/workspaceEditing';
import { extractResources, SimpleFileResourceDragAndDrop, CodeDataTransfers, fillResourceDataTransfers } from 'vs/workbench/browser/dnd';
import { WorkbenchTree, WorkbenchTreeController } from 'vs/platform/list/browser/listService';
import { IClipboardService } from 'vs/platform/clipboard/common/clipboardService';
import { DataTransfers } from 'vs/base/browser/dnd';
import { Schemas } from 'vs/base/common/network';
import { IWorkspaceFolderCreationData } from 'vs/platform/workspaces/common/workspaces';
import { rtrim } from 'vs/base/common/strings';
import { IDialogService, IConfirmationResult, IConfirmation, getConfirmMessage } from 'vs/platform/dialogs/common/dialogs';
import { INotificationService } from 'vs/platform/notification/common/notification';
import { IEditorService, SIDE_GROUP, ACTIVE_GROUP } from 'vs/workbench/services/editor/common/editorService';
import { fillInContextMenuActions } from 'vs/platform/actions/browser/menuItemActionItem';

export class FileDataSource implements IDataSource {
	constructor(
		@IProgressService private readonly progressService: IProgressService,
		@INotificationService private readonly notificationService: INotificationService,
		@IFileService private readonly fileService: IFileService,
		@IPartService private readonly partService: IPartService
	) { }

	public getId(tree: ITree, stat: ExplorerItem | Model): string {
		if (stat instanceof Model) {
			return 'model';
		}

		return `${stat.root.resource.toString()}:${stat.getId()}`;
	}

	public hasChildren(tree: ITree, stat: ExplorerItem | Model): boolean {
		return stat instanceof Model || (stat instanceof ExplorerItem && (stat.isDirectory || stat.isRoot));
	}

	public getChildren(tree: ITree, stat: ExplorerItem | Model): Promise<ExplorerItem[]> {
		if (stat instanceof Model) {
			return Promise.resolve(stat.roots);
		}

		// Return early if stat is already resolved
		if (stat.isDirectoryResolved) {
			return Promise.resolve(stat.getChildrenArray());
		}

		// Resolve children and add to fileStat for future lookup
		else {

			// Resolve
			const promise = this.fileService.resolveFile(stat.resource, { resolveSingleChildDescendants: true }).then(dirStat => {

				// Convert to view model
				const modelDirStat = ExplorerItem.create(dirStat, stat.root);

				// Add children to folder
				const children = modelDirStat.getChildrenArray();
				if (children) {
					children.forEach(child => {
						stat.addChild(child);
					});
				}

				stat.isDirectoryResolved = true;

				return stat.getChildrenArray();
			}, (e: any) => {
				// Do not show error for roots since we already use an explorer decoration to notify user
				if (!(stat instanceof ExplorerItem && stat.isRoot)) {
					this.notificationService.error(e);
				}
>>>>>>> 1e2a5f3e

export class ExplorerDelegate implements IListVirtualDelegate<ExplorerItem> {

	private static readonly ITEM_HEIGHT = 22;

	getHeight(element: ExplorerItem): number {
		return ExplorerDelegate.ITEM_HEIGHT;
	}

	getTemplateId(element: ExplorerItem): string {
		return FilesRenderer.ID;
	}
}

export class ExplorerDataSource implements IAsyncDataSource<ExplorerItem | ExplorerItem[], ExplorerItem> {

	constructor(
		@IProgressService private progressService: IProgressService,
		@INotificationService private notificationService: INotificationService,
		@IPartService private partService: IPartService,
		@IFileService private fileService: IFileService
	) { }

	hasChildren(element: ExplorerItem | ExplorerItem[]): boolean {
		return Array.isArray(element) || element.isDirectory;
	}

	getChildren(element: ExplorerItem | ExplorerItem[]): Promise<ExplorerItem[]> {
		if (Array.isArray(element)) {
			return Promise.resolve(element);
		}

		const promise = element.fetchChildren(this.fileService).then(undefined, e => {
			// Do not show error for roots since we already use an explorer decoration to notify user
			if (!(element instanceof ExplorerItem && element.isRoot)) {
				this.notificationService.error(e);
			}

			return []; // we could not resolve any children because of an error
		});

		this.progressService.showWhile(promise, this.partService.isRestored() ? 800 : 3200 /* less ugly initial startup */);
		return promise;
	}
}

export interface IFileTemplateData {
	elementDisposable: IDisposable;
	label: IResourceLabel;
	container: HTMLElement;
}

export class FilesRenderer implements ITreeRenderer<ExplorerItem, void, IFileTemplateData>, IDisposable {
	static readonly ID = 'file';

	private config: IFilesConfiguration;
	private configListener: IDisposable;

	constructor(
		private labels: ResourceLabels,
<<<<<<< HEAD
		@IContextViewService private contextViewService: IContextViewService,
		@IThemeService private themeService: IThemeService,
		@IConfigurationService private configurationService: IConfigurationService,
		@IExplorerService private explorerService: IExplorerService
=======
		@IContextViewService private readonly contextViewService: IContextViewService,
		@IThemeService private readonly themeService: IThemeService,
		@IConfigurationService private readonly configurationService: IConfigurationService,
		@IWorkspaceContextService private readonly contextService: IWorkspaceContextService
>>>>>>> 1e2a5f3e
	) {
		this.config = this.configurationService.getValue<IFilesConfiguration>();
		this.configListener = this.configurationService.onDidChangeConfiguration(e => {
			if (e.affectsConfiguration('explorer')) {
				this.config = this.configurationService.getValue();
			}
		});
	}

	get templateId(): string {
		return FilesRenderer.ID;
	}

	renderTemplate(container: HTMLElement): IFileTemplateData {
		const elementDisposable = Disposable.None;
		const label = this.labels.create(container);

		return { elementDisposable, label, container };
	}

	renderElement(element: ITreeNode<ExplorerItem, void>, index: number, templateData: IFileTemplateData): void {
		templateData.elementDisposable.dispose();
		const stat = element.element;
		const editableData = this.explorerService.getEditableData(stat);

		// File Label
		if (!editableData) {
			templateData.label.element.style.display = 'flex';
			const extraClasses = ['explorer-item'];
			templateData.label.setFile(stat.resource, {
				hidePath: true,
				fileKind: stat.isRoot ? FileKind.ROOT_FOLDER : stat.isDirectory ? FileKind.FOLDER : FileKind.FILE,
				extraClasses,
				fileDecorations: this.config.explorer.decorations
			});

			templateData.elementDisposable = templateData.label.onDidRender(() => {
				// todo@isidor horizontal scrolling
				// this.tree.updateWidth(stat);
			});
		}

		// Input Box
		else {
			templateData.label.element.style.display = 'none';
			this.renderInputBox(templateData.container, stat, editableData);
			templateData.elementDisposable = Disposable.None;
		}
	}

	private renderInputBox(container: HTMLElement, stat: ExplorerItem, editableData: IEditableData): void {

		// Use a file label only for the icon next to the input box
		const label = this.labels.create(container);
		const extraClasses = ['explorer-item', 'explorer-item-edited'];
		const fileKind = stat.isRoot ? FileKind.ROOT_FOLDER : stat.isDirectory ? FileKind.FOLDER : FileKind.FILE;
		const labelOptions: IFileLabelOptions = { hidePath: true, hideLabel: true, fileKind, extraClasses };

		const parent = stat.name ? dirname(stat.resource) : stat.resource;
		const value = stat.name || '';

		label.setFile(joinPath(parent, value || ' '), labelOptions); // Use icon for ' ' if name is empty.

		// Input field for name
		const inputBox = new InputBox(label.element, this.contextViewService, {
			validationOptions: {
				validation: (value) => {
					const content = editableData.validationMessage(value);
					if (!content) {
						return null;
					}

					return {
						content,
						formatContent: true,
						type: MessageType.ERROR
					};
				}
			},
			ariaLabel: localize('fileInputAriaLabel', "Type file name. Press Enter to confirm or Escape to cancel.")
		});
		const styler = attachInputBoxStyler(inputBox, this.themeService);

		inputBox.onDidChange(value => {
			label.setFile(joinPath(parent, value || ' '), labelOptions); // update label icon while typing!
		});

		const lastDot = value.lastIndexOf('.');

		inputBox.value = value;
		inputBox.select({ start: 0, end: lastDot > 0 && !stat.isDirectory ? lastDot : value.length });
		inputBox.focus();

		const done = once(async (success: boolean, blur: boolean) => {
			label.element.style.display = 'none';
			const value = inputBox.value;
			dispose(toDispose);
			container.removeChild(label.element);
			editableData.onFinish(value, success);
		});

		const toDispose = [
			inputBox,
			DOM.addStandardDisposableListener(inputBox.inputElement, DOM.EventType.KEY_DOWN, (e: IKeyboardEvent) => {
				if (e.equals(KeyCode.Enter)) {
					if (inputBox.validate()) {
						done(true, false);
					}
				} else if (e.equals(KeyCode.Escape)) {
					done(false, false);
				}
			}),
			DOM.addDisposableListener(inputBox.inputElement, DOM.EventType.BLUR, () => {
				done(inputBox.isInputValid(), true);
			}),
			label,
			styler
		];
	}

	disposeElement?(element: ITreeNode<ExplorerItem, void>, index: number, templateData: IFileTemplateData): void {
		// noop
	}

	disposeTemplate(templateData: IFileTemplateData): void {
		templateData.elementDisposable.dispose();
		templateData.label.dispose();
	}

	dispose(): void {
		this.configListener.dispose();
	}
}

export class ExplorerAccessibilityProvider implements IAccessibilityProvider<ExplorerItem> {
	getAriaLabel(element: ExplorerItem): string {
		return element.name;
	}
}

interface CachedParsedExpression {
	original: glob.IExpression;
	parsed: glob.ParsedExpression;
}

export class FilesFilter implements ITreeFilter<ExplorerItem, void> {
	private hiddenExpressionPerRoot: Map<string, CachedParsedExpression>;
	private workspaceFolderChangeListener: IDisposable;

	constructor(
<<<<<<< HEAD
		@IWorkspaceContextService private contextService: IWorkspaceContextService,
		@IConfigurationService private configurationService: IConfigurationService,
		@IExplorerService private explorerService: IExplorerService
=======
		@IEditorService private readonly editorService: IEditorService,
		@IContextMenuService private readonly contextMenuService: IContextMenuService,
		@ITelemetryService private readonly telemetryService: ITelemetryService,
		@IMenuService private readonly menuService: IMenuService,
		@IContextKeyService contextKeyService: IContextKeyService,
		@IClipboardService private readonly clipboardService: IClipboardService,
		@IConfigurationService configurationService: IConfigurationService
>>>>>>> 1e2a5f3e
	) {
		this.hiddenExpressionPerRoot = new Map<string, CachedParsedExpression>();
		this.workspaceFolderChangeListener = this.contextService.onDidChangeWorkspaceFolders(() => this.updateConfiguration());
	}

	updateConfiguration(): boolean {
		let needsRefresh = false;
		this.contextService.getWorkspace().folders.forEach(folder => {
			const configuration = this.configurationService.getValue<IFilesConfiguration>({ resource: folder.uri });
			const excludesConfig: glob.IExpression = (configuration && configuration.files && configuration.files.exclude) || Object.create(null);

			if (!needsRefresh) {
				const cached = this.hiddenExpressionPerRoot.get(folder.uri.toString());
				needsRefresh = !cached || !equals(cached.original, excludesConfig);
			}

			const excludesConfigCopy = deepClone(excludesConfig); // do not keep the config, as it gets mutated under our hoods

			this.hiddenExpressionPerRoot.set(folder.uri.toString(), { original: excludesConfigCopy, parsed: glob.parse(excludesConfigCopy) } as CachedParsedExpression);
		});

		return needsRefresh;
	}

	filter(stat: ExplorerItem, parentVisibility: TreeVisibility): TreeFilterResult<void> {
		if (parentVisibility === TreeVisibility.Hidden) {
			return false;
		}
		if (this.explorerService.getEditableData(stat) || stat.isRoot) {
			return true; // always visible
		}

		// Hide those that match Hidden Patterns
		const cached = this.hiddenExpressionPerRoot.get(stat.root.resource.toString());
		if (cached && cached.parsed(normalize(path.relative(stat.root.resource.path, stat.resource.path), true), stat.name, name => !!stat.parent.getChild(name))) {
			return false; // hidden through pattern
		}

		return true;
	}

	public dispose(): void {
		this.workspaceFolderChangeListener = dispose(this.workspaceFolderChangeListener);
	}
}

// // Explorer Sorter
export class FileSorter implements ITreeSorter<ExplorerItem> {

	constructor(
<<<<<<< HEAD
		@IExplorerService private explorerService: IExplorerService,
		@IWorkspaceContextService private contextService: IWorkspaceContextService
	) { }
=======
		@IConfigurationService private readonly configurationService: IConfigurationService,
		@IWorkspaceContextService private readonly contextService: IWorkspaceContextService
	) {
		this.toDispose = [];

		this.updateSortOrder();

		this.registerListeners();
	}

	private registerListeners(): void {
		this.toDispose.push(this.configurationService.onDidChangeConfiguration(e => this.updateSortOrder()));
	}

	private updateSortOrder(): void {
		this.sortOrder = this.configurationService.getValue('explorer.sortOrder') || 'default';
	}

	public compare(tree: ITree, statA: ExplorerItem, statB: ExplorerItem): number {
>>>>>>> 1e2a5f3e

	public compare(statA: ExplorerItem, statB: ExplorerItem): number {
		// Do not sort roots
		if (statA.isRoot) {
			if (statB.isRoot) {
				return this.contextService.getWorkspaceFolder(statA.resource).index - this.contextService.getWorkspaceFolder(statB.resource).index;
			}

			return -1;
		}

		if (statB.isRoot) {
			return 1;
		}

		const sortOrder = this.explorerService.sortOrder;

		// Sort Directories
		switch (sortOrder) {
			case 'type':
				if (statA.isDirectory && !statB.isDirectory) {
					return -1;
				}

				if (statB.isDirectory && !statA.isDirectory) {
					return 1;
				}

				if (statA.isDirectory && statB.isDirectory) {
					return compareFileNames(statA.name, statB.name);
				}

				break;

			case 'filesFirst':
				if (statA.isDirectory && !statB.isDirectory) {
					return 1;
				}

				if (statB.isDirectory && !statA.isDirectory) {
					return -1;
				}

				break;

			case 'mixed':
				break; // not sorting when "mixed" is on

			default: /* 'default', 'modified' */
				if (statA.isDirectory && !statB.isDirectory) {
					return -1;
				}

				if (statB.isDirectory && !statA.isDirectory) {
					return 1;
				}

				break;
		}

		// Sort Files
		switch (sortOrder) {
			case 'type':
				return compareFileExtensions(statA.name, statB.name);

			case 'modified':
				if (statA.mtime !== statB.mtime) {
					return statA.mtime < statB.mtime ? 1 : -1;
				}

				return compareFileNames(statA.name, statB.name);

			default: /* 'default', 'mixed', 'filesFirst' */
				return compareFileNames(statA.name, statB.name);
		}
	}
<<<<<<< HEAD
}

// export class FileDragAndDrop extends SimpleFileResourceDragAndDrop {

// 	private static readonly CONFIRM_DND_SETTING_KEY = 'explorer.confirmDragAndDrop';

// 	private toDispose: IDisposable[];
// 	private dropEnabled: boolean;

// 	constructor(
// 		@INotificationService private notificationService: INotificationService,
// 		@IDialogService private dialogService: IDialogService,
// 		@IWorkspaceContextService private contextService: IWorkspaceContextService,
// 		@IFileService private fileService: IFileService,
// 		@IConfigurationService private configurationService: IConfigurationService,
// 		@IInstantiationService instantiationService: IInstantiationService,
// 		@ITextFileService private textFileService: ITextFileService,
// 		@IWindowService private windowService: IWindowService,
// 		@IWorkspaceEditingService private workspaceEditingService: IWorkspaceEditingService
// 	) {
// 		super(stat => this.statToResource(stat), instantiationService);

// 		this.toDispose = [];

// 		this.updateDropEnablement();

// 		this.registerListeners();
// 	}

// 	private statToResource(stat: ExplorerItem): URI {
// 		if (stat.isDirectory) {
// 			return URI.from({ scheme: 'folder', path: stat.resource.path }); // indicates that we are dragging a folder
// 		}

// 		return stat.resource;
// 	}

// 	private registerListeners(): void {
// 		this.toDispose.push(this.configurationService.onDidChangeConfiguration(e => this.updateDropEnablement()));
// 	}

// 	private updateDropEnablement(): void {
// 		this.dropEnabled = this.configurationService.getValue('explorer.enableDragAndDrop');
// 	}

// 	public onDragStart(tree: ITree, data: IDragAndDropData, originalEvent: DragMouseEvent): void {
// 		const sources: ExplorerItem[] = data.getData();
// 		if (sources && sources.length) {

// 			// When dragging folders, make sure to collapse them to free up some space
// 			sources.forEach(s => {
// 				if (s.isDirectory && tree.isExpanded(s)) {
// 					tree.collapse(s, false);
// 				}
// 			});

// 			// Apply some datatransfer types to allow for dragging the element outside of the application
// 			this.instantiationService.invokeFunction(fillResourceDataTransfers, sources, originalEvent);

// 			// The only custom data transfer we set from the explorer is a file transfer
// 			// to be able to DND between multiple code file explorers across windows
// 			const fileResources = sources.filter(s => !s.isDirectory && s.resource.scheme === Schemas.file).map(r => r.resource.fsPath);
// 			if (fileResources.length) {
// 				originalEvent.dataTransfer.setData(CodeDataTransfers.FILES, JSON.stringify(fileResources));
// 			}
// 		}
// 	}

// 	public onDragOver(tree: ITree, data: IDragAndDropData, target: ExplorerItem | Model, originalEvent: DragMouseEvent): IDragOverReaction {
// 		if (!this.dropEnabled) {
// 			return DRAG_OVER_REJECT;
// 		}

// 		const isCopy = originalEvent && ((originalEvent.ctrlKey && !isMacintosh) || (originalEvent.altKey && isMacintosh));
// 		const fromDesktop = data instanceof DesktopDragAndDropData;

// 		// Desktop DND
// 		if (fromDesktop) {
// 			const types: string[] = originalEvent.dataTransfer.types;
// 			const typesArray: string[] = [];
// 			for (let i = 0; i < types.length; i++) {
// 				typesArray.push(types[i].toLowerCase()); // somehow the types are lowercase
// 			}

// 			if (typesArray.indexOf(DataTransfers.FILES.toLowerCase()) === -1 && typesArray.indexOf(CodeDataTransfers.FILES.toLowerCase()) === -1) {
// 				return DRAG_OVER_REJECT;
// 			}
// 		}

// 		// Other-Tree DND
// 		else if (data instanceof ExternalElementsDragAndDropData) {
// 			return DRAG_OVER_REJECT;
// 		}

// 		// In-Explorer DND
// 		else {
// 			const sources: ExplorerItem[] = data.getData();
// 			if (target instanceof Model) {
// 				if (sources[0].isRoot) {
// 					return DRAG_OVER_ACCEPT_BUBBLE_DOWN(false);
// 				}

// 				return DRAG_OVER_REJECT;
// 			}

// 			if (!Array.isArray(sources)) {
// 				return DRAG_OVER_REJECT;
// 			}

// 			if (sources.some((source) => {
// 				if (source instanceof NewStatPlaceholder) {
// 					return true; // NewStatPlaceholders can not be moved
// 				}

// 				if (source.isRoot && target instanceof ExplorerItem && !target.isRoot) {
// 					return true; // Root folder can not be moved to a non root file stat.
// 				}

// 				if (source.resource.toString() === target.resource.toString()) {
// 					return true; // Can not move anything onto itself
// 				}

// 				if (source.isRoot && target instanceof ExplorerItem && target.isRoot) {
// 					// Disable moving workspace roots in one another
// 					return false;
// 				}

// 				if (!isCopy && resources.dirname(source.resource).toString() === target.resource.toString()) {
// 					return true; // Can not move a file to the same parent unless we copy
// 				}

// 				if (resources.isEqualOrParent(target.resource, source.resource, !isLinux /* ignorecase */)) {
// 					return true; // Can not move a parent folder into one of its children
// 				}

// 				return false;
// 			})) {
// 				return DRAG_OVER_REJECT;
// 			}
// 		}

// 		// All (target = model)
// 		if (target instanceof Model) {
// 			return this.contextService.getWorkbenchState() === WorkbenchState.WORKSPACE ? DRAG_OVER_ACCEPT_BUBBLE_DOWN_COPY(false) : DRAG_OVER_REJECT; // can only drop folders to workspace
// 		}

// 		// All (target = file/folder)
// 		else {
// 			if (target.isDirectory) {
// 				if (target.isReadonly) {
// 					return DRAG_OVER_REJECT;
// 				}
// 				return fromDesktop || isCopy ? DRAG_OVER_ACCEPT_BUBBLE_DOWN_COPY(true) : DRAG_OVER_ACCEPT_BUBBLE_DOWN(true);
// 			}

// 			if (this.contextService.getWorkspace().folders.every(folder => folder.uri.toString() !== target.resource.toString())) {
// 				return fromDesktop || isCopy ? DRAG_OVER_ACCEPT_BUBBLE_UP_COPY : DRAG_OVER_ACCEPT_BUBBLE_UP;
// 			}
// 		}

// 		return DRAG_OVER_REJECT;
// 	}

// 	public drop(tree: ITree, data: IDragAndDropData, target: ExplorerItem | Model, originalEvent: DragMouseEvent): void {

// 		// Desktop DND (Import file)
// 		if (data instanceof DesktopDragAndDropData) {
// 			this.handleExternalDrop(tree, data, target, originalEvent);
// 		}

// 		// In-Explorer DND (Move/Copy file)
// 		else {
// 			this.handleExplorerDrop(tree, data, target, originalEvent);
// 		}
// 	}

// 	private handleExternalDrop(tree: ITree, data: DesktopDragAndDropData, target: ExplorerItem | Model, originalEvent: DragMouseEvent): Promise<void> {
// 		const droppedResources = extractResources(originalEvent.browserEvent as DragEvent, true);

// 		// Check for dropped external files to be folders
// 		return this.fileService.resolveFiles(droppedResources).then(result => {

// 			// Pass focus to window
// 			this.windowService.focusWindow();

// 			// Handle folders by adding to workspace if we are in workspace context
// 			const folders = result.filter(r => r.success && r.stat.isDirectory).map(result => ({ uri: result.stat.resource }));
// 			if (folders.length > 0) {

// 				// If we are in no-workspace context, ask for confirmation to create a workspace
// 				let confirmedPromise: Promise<IConfirmationResult> = Promise.resolve({ confirmed: true });
// 				if (this.contextService.getWorkbenchState() !== WorkbenchState.WORKSPACE) {
// 					confirmedPromise = this.dialogService.confirm({
// 						message: folders.length > 1 ? nls.localize('dropFolders', "Do you want to add the folders to the workspace?") : nls.localize('dropFolder', "Do you want to add the folder to the workspace?"),
// 						type: 'question',
// 						primaryButton: folders.length > 1 ? nls.localize('addFolders', "&&Add Folders") : nls.localize('addFolder', "&&Add Folder")
// 					});
// 				}

// 				return confirmedPromise.then(res => {
// 					if (res.confirmed) {
// 						return this.workspaceEditingService.addFolders(folders);
// 					}

// 					return undefined;
// 				});
// 			}

// 			// Handle dropped files (only support FileStat as target)
// 			else if (target instanceof ExplorerItem && !target.isReadonly) {
// 				const addFilesAction = this.instantiationService.createInstance(AddFilesAction, tree, target, null);

// 				return addFilesAction.run(droppedResources.map(res => res.resource));
// 			}

// 			return undefined;
// 		});
// 	}

// 	private handleExplorerDrop(tree: ITree, data: IDragAndDropData, target: ExplorerItem | Model, originalEvent: DragMouseEvent): Promise<void> {
// 		const sources: ExplorerItem[] = resources.distinctParents(data.getData(), s => s.resource);
// 		const isCopy = (originalEvent.ctrlKey && !isMacintosh) || (originalEvent.altKey && isMacintosh);

// 		let confirmPromise: Promise<IConfirmationResult>;

// 		// Handle confirm setting
// 		const confirmDragAndDrop = !isCopy && this.configurationService.getValue<boolean>(FileDragAndDrop.CONFIRM_DND_SETTING_KEY);
// 		if (confirmDragAndDrop) {
// 			confirmPromise = this.dialogService.confirm({
// 				message: sources.length > 1 && sources.every(s => s.isRoot) ? nls.localize('confirmRootsMove', "Are you sure you want to change the order of multiple root folders in your workspace?")
// 					: sources.length > 1 ? getConfirmMessage(nls.localize('confirmMultiMove', "Are you sure you want to move the following {0} files?", sources.length), sources.map(s => s.resource))
// 						: sources[0].isRoot ? nls.localize('confirmRootMove', "Are you sure you want to change the order of root folder '{0}' in your workspace?", sources[0].name)
// 							: nls.localize('confirmMove', "Are you sure you want to move '{0}'?", sources[0].name),
// 				checkbox: {
// 					label: nls.localize('doNotAskAgain', "Do not ask me again")
// 				},
// 				type: 'question',
// 				primaryButton: nls.localize({ key: 'moveButtonLabel', comment: ['&& denotes a mnemonic'] }, "&&Move")
// 			});
// 		} else {
// 			confirmPromise = Promise.resolve({ confirmed: true } as IConfirmationResult);
// 		}

// 		return confirmPromise.then(res => {

// 			// Check for confirmation checkbox
// 			let updateConfirmSettingsPromise: Promise<void> = Promise.resolve(undefined);
// 			if (res.confirmed && res.checkboxChecked === true) {
// 				updateConfirmSettingsPromise = this.configurationService.updateValue(FileDragAndDrop.CONFIRM_DND_SETTING_KEY, false, ConfigurationTarget.USER);
// 			}

// 			return updateConfirmSettingsPromise.then(() => {
// 				if (res.confirmed) {
// 					const rootDropPromise = this.doHandleRootDrop(sources.filter(s => s.isRoot), target);
// 					return Promise.all(sources.filter(s => !s.isRoot).map(source => this.doHandleExplorerDrop(tree, source, target, isCopy)).concat(rootDropPromise)).then(() => undefined);
// 				}

// 				return Promise.resolve(undefined);
// 			});
// 		});
// 	}

// 	private doHandleRootDrop(roots: ExplorerItem[], target: ExplorerItem | Model): Promise<void> {
// 		if (roots.length === 0) {
// 			return Promise.resolve(undefined);
// 		}

// 		const folders = this.contextService.getWorkspace().folders;
// 		let targetIndex: number;
// 		const workspaceCreationData: IWorkspaceFolderCreationData[] = [];
// 		const rootsToMove: IWorkspaceFolderCreationData[] = [];

// 		for (let index = 0; index < folders.length; index++) {
// 			const data = {
// 				uri: folders[index].uri
// 			};
// 			if (target instanceof ExplorerItem && folders[index].uri.toString() === target.resource.toString()) {
// 				targetIndex = workspaceCreationData.length;
// 			}

// 			if (roots.every(r => r.resource.toString() !== folders[index].uri.toString())) {
// 				workspaceCreationData.push(data);
// 			} else {
// 				rootsToMove.push(data);
// 			}
// 		}
// 		if (target instanceof Model) {
// 			targetIndex = workspaceCreationData.length;
// 		}

// 		workspaceCreationData.splice(targetIndex, 0, ...rootsToMove);
// 		return this.workspaceEditingService.updateFolders(0, workspaceCreationData.length, workspaceCreationData);
// 	}

// 	private doHandleExplorerDrop(tree: ITree, source: ExplorerItem, target: ExplorerItem | Model, isCopy: boolean): Promise<void> {
// 		if (!(target instanceof ExplorerItem)) {
// 			return Promise.resolve(undefined);
// 		}

// 		return tree.expand(target).then(() => {

// 			if (target.isReadonly) {
// 				return undefined;
// 			}

// 			// Reuse duplicate action if user copies
// 			if (isCopy) {
// 				return this.instantiationService.createInstance(DuplicateFileAction, tree, source, target).run();
// 			}

// 			// Otherwise move
// 			const targetResource = resources.joinPath(target.resource, source.name);

// 			return this.textFileService.move(source.resource, targetResource).then(undefined, error => {

// 				// Conflict
// 				if ((<FileOperationError>error).fileOperationResult === FileOperationResult.FILE_MOVE_CONFLICT) {
// 					const confirm: IConfirmation = {
// 						message: nls.localize('confirmOverwriteMessage', "'{0}' already exists in the destination folder. Do you want to replace it?", source.name),
// 						detail: nls.localize('irreversible', "This action is irreversible!"),
// 						primaryButton: nls.localize({ key: 'replaceButtonLabel', comment: ['&& denotes a mnemonic'] }, "&&Replace"),
// 						type: 'warning'
// 					};

// 					// Move with overwrite if the user confirms
// 					return this.dialogService.confirm(confirm).then(res => {
// 						if (res.confirmed) {
// 							return this.textFileService.move(source.resource, targetResource, true /* overwrite */).then(undefined, error => this.notificationService.error(error));
// 						}

// 						return undefined;
// 					});
// 				}

// 				// Any other error
// 				else {
// 					this.notificationService.error(error);
// 				}

// 				return undefined;
// 			});
// 		}, errors.onUnexpectedError);
// 	}
// }
=======

	public dispose(): void {
		this.toDispose = dispose(this.toDispose);
	}
}

// Explorer Filter
interface CachedParsedExpression {
	original: glob.IExpression;
	parsed: glob.ParsedExpression;
}

export class FileFilter implements IFilter {

	private hiddenExpressionPerRoot: Map<string, CachedParsedExpression>;
	private workspaceFolderChangeListener: IDisposable;

	constructor(
		@IWorkspaceContextService private readonly contextService: IWorkspaceContextService,
		@IConfigurationService private readonly configurationService: IConfigurationService
	) {
		this.hiddenExpressionPerRoot = new Map<string, CachedParsedExpression>();

		this.registerListeners();
	}

	public registerListeners(): void {
		this.workspaceFolderChangeListener = this.contextService.onDidChangeWorkspaceFolders(() => this.updateConfiguration());
	}

	public updateConfiguration(): boolean {
		let needsRefresh = false;
		this.contextService.getWorkspace().folders.forEach(folder => {
			const configuration = this.configurationService.getValue<IFilesConfiguration>({ resource: folder.uri });
			const excludesConfig: glob.IExpression = (configuration && configuration.files && configuration.files.exclude) || Object.create(null);

			if (!needsRefresh) {
				const cached = this.hiddenExpressionPerRoot.get(folder.uri.toString());
				needsRefresh = !cached || !objects.equals(cached.original, excludesConfig);
			}

			const excludesConfigCopy = objects.deepClone(excludesConfig); // do not keep the config, as it gets mutated under our hoods

			this.hiddenExpressionPerRoot.set(folder.uri.toString(), { original: excludesConfigCopy, parsed: glob.parse(excludesConfigCopy) } as CachedParsedExpression);
		});

		return needsRefresh;
	}

	public isVisible(tree: ITree, stat: ExplorerItem): boolean {
		return this.doIsVisible(stat);
	}

	private doIsVisible(stat: ExplorerItem): boolean {
		if (stat instanceof NewStatPlaceholder || stat.isRoot) {
			return true; // always visible
		}

		// Hide those that match Hidden Patterns
		const cached = this.hiddenExpressionPerRoot.get(stat.root.resource.toString());
		if (cached && cached.parsed(paths.normalize(path.relative(stat.root.resource.path, stat.resource.path), true), stat.name, name => !!stat.parent.getChild(name))) {
			return false; // hidden through pattern
		}

		return true;
	}

	public dispose(): void {
		this.workspaceFolderChangeListener = dispose(this.workspaceFolderChangeListener);
	}
}

// Explorer Drag And Drop Controller
export class FileDragAndDrop extends SimpleFileResourceDragAndDrop {

	private static readonly CONFIRM_DND_SETTING_KEY = 'explorer.confirmDragAndDrop';

	private toDispose: IDisposable[];
	private dropEnabled: boolean;

	constructor(
		@INotificationService private readonly notificationService: INotificationService,
		@IDialogService private readonly dialogService: IDialogService,
		@IWorkspaceContextService private readonly contextService: IWorkspaceContextService,
		@IFileService private readonly fileService: IFileService,
		@IConfigurationService private readonly configurationService: IConfigurationService,
		@IInstantiationService instantiationService: IInstantiationService,
		@ITextFileService private readonly textFileService: ITextFileService,
		@IWindowService private readonly windowService: IWindowService,
		@IWorkspaceEditingService private readonly workspaceEditingService: IWorkspaceEditingService
	) {
		super(stat => this.statToResource(stat), instantiationService);

		this.toDispose = [];

		this.updateDropEnablement();

		this.registerListeners();
	}

	private statToResource(stat: ExplorerItem): URI {
		if (stat.isDirectory) {
			return URI.from({ scheme: 'folder', path: stat.resource.path }); // indicates that we are dragging a folder
		}

		return stat.resource;
	}

	private registerListeners(): void {
		this.toDispose.push(this.configurationService.onDidChangeConfiguration(e => this.updateDropEnablement()));
	}

	private updateDropEnablement(): void {
		this.dropEnabled = this.configurationService.getValue('explorer.enableDragAndDrop');
	}

	public onDragStart(tree: ITree, data: IDragAndDropData, originalEvent: DragMouseEvent): void {
		const sources: ExplorerItem[] = data.getData();
		if (sources && sources.length) {

			// When dragging folders, make sure to collapse them to free up some space
			sources.forEach(s => {
				if (s.isDirectory && tree.isExpanded(s)) {
					tree.collapse(s, false);
				}
			});

			// Apply some datatransfer types to allow for dragging the element outside of the application
			this.instantiationService.invokeFunction(fillResourceDataTransfers, sources, originalEvent);

			// The only custom data transfer we set from the explorer is a file transfer
			// to be able to DND between multiple code file explorers across windows
			const fileResources = sources.filter(s => !s.isDirectory && s.resource.scheme === Schemas.file).map(r => r.resource.fsPath);
			if (fileResources.length) {
				originalEvent.dataTransfer.setData(CodeDataTransfers.FILES, JSON.stringify(fileResources));
			}
		}
	}

	public onDragOver(tree: ITree, data: IDragAndDropData, target: ExplorerItem | Model, originalEvent: DragMouseEvent): IDragOverReaction {
		if (!this.dropEnabled) {
			return DRAG_OVER_REJECT;
		}

		const isCopy = originalEvent && ((originalEvent.ctrlKey && !isMacintosh) || (originalEvent.altKey && isMacintosh));
		const fromDesktop = data instanceof DesktopDragAndDropData;

		// Desktop DND
		if (fromDesktop) {
			const types: string[] = originalEvent.dataTransfer.types;
			const typesArray: string[] = [];
			for (const t of types) {
				typesArray.push(t.toLowerCase()); // somehow the types are lowercase
			}

			if (typesArray.indexOf(DataTransfers.FILES.toLowerCase()) === -1 && typesArray.indexOf(CodeDataTransfers.FILES.toLowerCase()) === -1) {
				return DRAG_OVER_REJECT;
			}
		}

		// Other-Tree DND
		else if (data instanceof ExternalElementsDragAndDropData) {
			return DRAG_OVER_REJECT;
		}

		// In-Explorer DND
		else {
			const sources: ExplorerItem[] = data.getData();
			if (target instanceof Model) {
				if (sources[0].isRoot) {
					return DRAG_OVER_ACCEPT_BUBBLE_DOWN(false);
				}

				return DRAG_OVER_REJECT;
			}

			if (!Array.isArray(sources)) {
				return DRAG_OVER_REJECT;
			}

			if (sources.some((source) => {
				if (source instanceof NewStatPlaceholder) {
					return true; // NewStatPlaceholders can not be moved
				}

				if (source.isRoot && target instanceof ExplorerItem && !target.isRoot) {
					return true; // Root folder can not be moved to a non root file stat.
				}

				if (source.resource.toString() === target.resource.toString()) {
					return true; // Can not move anything onto itself
				}

				if (source.isRoot && target instanceof ExplorerItem && target.isRoot) {
					// Disable moving workspace roots in one another
					return false;
				}

				if (!isCopy && resources.dirname(source.resource).toString() === target.resource.toString()) {
					return true; // Can not move a file to the same parent unless we copy
				}

				if (resources.isEqualOrParent(target.resource, source.resource, !isLinux /* ignorecase */)) {
					return true; // Can not move a parent folder into one of its children
				}

				return false;
			})) {
				return DRAG_OVER_REJECT;
			}
		}

		// All (target = model)
		if (target instanceof Model) {
			return this.contextService.getWorkbenchState() === WorkbenchState.WORKSPACE ? DRAG_OVER_ACCEPT_BUBBLE_DOWN_COPY(false) : DRAG_OVER_REJECT; // can only drop folders to workspace
		}

		// All (target = file/folder)
		else {
			if (target.isDirectory) {
				if (target.isReadonly) {
					return DRAG_OVER_REJECT;
				}
				return fromDesktop || isCopy ? DRAG_OVER_ACCEPT_BUBBLE_DOWN_COPY(true) : DRAG_OVER_ACCEPT_BUBBLE_DOWN(true);
			}

			if (this.contextService.getWorkspace().folders.every(folder => folder.uri.toString() !== target.resource.toString())) {
				return fromDesktop || isCopy ? DRAG_OVER_ACCEPT_BUBBLE_UP_COPY : DRAG_OVER_ACCEPT_BUBBLE_UP;
			}
		}

		return DRAG_OVER_REJECT;
	}

	public drop(tree: ITree, data: IDragAndDropData, target: ExplorerItem | Model, originalEvent: DragMouseEvent): void {

		// Desktop DND (Import file)
		if (data instanceof DesktopDragAndDropData) {
			this.handleExternalDrop(tree, data, target, originalEvent);
		}

		// In-Explorer DND (Move/Copy file)
		else {
			this.handleExplorerDrop(tree, data, target, originalEvent);
		}
	}

	private handleExternalDrop(tree: ITree, data: DesktopDragAndDropData, target: ExplorerItem | Model, originalEvent: DragMouseEvent): Promise<void> {
		const droppedResources = extractResources(originalEvent.browserEvent as DragEvent, true);

		// Check for dropped external files to be folders
		return this.fileService.resolveFiles(droppedResources).then(result => {

			// Pass focus to window
			this.windowService.focusWindow();

			// Handle folders by adding to workspace if we are in workspace context
			const folders = result.filter(r => r.success && r.stat.isDirectory).map(result => ({ uri: result.stat.resource }));
			if (folders.length > 0) {

				// If we are in no-workspace context, ask for confirmation to create a workspace
				let confirmedPromise: Promise<IConfirmationResult> = Promise.resolve({ confirmed: true });
				if (this.contextService.getWorkbenchState() !== WorkbenchState.WORKSPACE) {
					confirmedPromise = this.dialogService.confirm({
						message: folders.length > 1 ? nls.localize('dropFolders', "Do you want to add the folders to the workspace?") : nls.localize('dropFolder', "Do you want to add the folder to the workspace?"),
						type: 'question',
						primaryButton: folders.length > 1 ? nls.localize('addFolders', "&&Add Folders") : nls.localize('addFolder', "&&Add Folder")
					});
				}

				return confirmedPromise.then(res => {
					if (res.confirmed) {
						return this.workspaceEditingService.addFolders(folders);
					}

					return undefined;
				});
			}

			// Handle dropped files (only support FileStat as target)
			else if (target instanceof ExplorerItem && !target.isReadonly) {
				const addFilesAction = this.instantiationService.createInstance(AddFilesAction, tree, target, null);

				return addFilesAction.run(droppedResources.map(res => res.resource));
			}

			return undefined;
		});
	}

	private handleExplorerDrop(tree: ITree, data: IDragAndDropData, target: ExplorerItem | Model, originalEvent: DragMouseEvent): Promise<void> {
		const sources: ExplorerItem[] = resources.distinctParents(data.getData(), s => s.resource);
		const isCopy = (originalEvent.ctrlKey && !isMacintosh) || (originalEvent.altKey && isMacintosh);

		let confirmPromise: Promise<IConfirmationResult>;

		// Handle confirm setting
		const confirmDragAndDrop = !isCopy && this.configurationService.getValue<boolean>(FileDragAndDrop.CONFIRM_DND_SETTING_KEY);
		if (confirmDragAndDrop) {
			confirmPromise = this.dialogService.confirm({
				message: sources.length > 1 && sources.every(s => s.isRoot) ? nls.localize('confirmRootsMove', "Are you sure you want to change the order of multiple root folders in your workspace?")
					: sources.length > 1 ? getConfirmMessage(nls.localize('confirmMultiMove', "Are you sure you want to move the following {0} files?", sources.length), sources.map(s => s.resource))
						: sources[0].isRoot ? nls.localize('confirmRootMove', "Are you sure you want to change the order of root folder '{0}' in your workspace?", sources[0].name)
							: nls.localize('confirmMove', "Are you sure you want to move '{0}'?", sources[0].name),
				checkbox: {
					label: nls.localize('doNotAskAgain', "Do not ask me again")
				},
				type: 'question',
				primaryButton: nls.localize({ key: 'moveButtonLabel', comment: ['&& denotes a mnemonic'] }, "&&Move")
			});
		} else {
			confirmPromise = Promise.resolve({ confirmed: true } as IConfirmationResult);
		}

		return confirmPromise.then(res => {

			// Check for confirmation checkbox
			let updateConfirmSettingsPromise: Promise<void> = Promise.resolve(undefined);
			if (res.confirmed && res.checkboxChecked === true) {
				updateConfirmSettingsPromise = this.configurationService.updateValue(FileDragAndDrop.CONFIRM_DND_SETTING_KEY, false, ConfigurationTarget.USER);
			}

			return updateConfirmSettingsPromise.then(() => {
				if (res.confirmed) {
					const rootDropPromise = this.doHandleRootDrop(sources.filter(s => s.isRoot), target);
					return Promise.all(sources.filter(s => !s.isRoot).map(source => this.doHandleExplorerDrop(tree, source, target, isCopy)).concat(rootDropPromise)).then(() => undefined);
				}

				return Promise.resolve(undefined);
			});
		});
	}

	private doHandleRootDrop(roots: ExplorerItem[], target: ExplorerItem | Model): Promise<void> {
		if (roots.length === 0) {
			return Promise.resolve(undefined);
		}

		const folders = this.contextService.getWorkspace().folders;
		let targetIndex: number;
		const workspaceCreationData: IWorkspaceFolderCreationData[] = [];
		const rootsToMove: IWorkspaceFolderCreationData[] = [];

		for (const folder of folders) {
			const data = {
				uri: folder.uri
			};
			if (target instanceof ExplorerItem && folder.uri.toString() === target.resource.toString()) {
				targetIndex = workspaceCreationData.length;
			}

			if (roots.every(r => r.resource.toString() !== folder.uri.toString())) {
				workspaceCreationData.push(data);
			} else {
				rootsToMove.push(data);
			}
		}
		if (target instanceof Model) {
			targetIndex = workspaceCreationData.length;
		}

		workspaceCreationData.splice(targetIndex, 0, ...rootsToMove);
		return this.workspaceEditingService.updateFolders(0, workspaceCreationData.length, workspaceCreationData);
	}

	private doHandleExplorerDrop(tree: ITree, source: ExplorerItem, target: ExplorerItem | Model, isCopy: boolean): Promise<void> {
		if (!(target instanceof ExplorerItem)) {
			return Promise.resolve(undefined);
		}

		return tree.expand(target).then(() => {

			if (target.isReadonly) {
				return undefined;
			}

			// Reuse duplicate action if user copies
			if (isCopy) {
				return this.instantiationService.createInstance(DuplicateFileAction, tree, source, target).run();
			}

			// Otherwise move
			const targetResource = resources.joinPath(target.resource, source.name);

			return this.textFileService.move(source.resource, targetResource).then(undefined, error => {

				// Conflict
				if ((<FileOperationError>error).fileOperationResult === FileOperationResult.FILE_MOVE_CONFLICT) {
					const confirm: IConfirmation = {
						message: nls.localize('confirmOverwriteMessage', "'{0}' already exists in the destination folder. Do you want to replace it?", source.name),
						detail: nls.localize('irreversible', "This action is irreversible!"),
						primaryButton: nls.localize({ key: 'replaceButtonLabel', comment: ['&& denotes a mnemonic'] }, "&&Replace"),
						type: 'warning'
					};

					// Move with overwrite if the user confirms
					return this.dialogService.confirm(confirm).then(res => {
						if (res.confirmed) {
							return this.textFileService.move(source.resource, targetResource, true /* overwrite */).then(undefined, error => this.notificationService.error(error));
						}

						return undefined;
					});
				}

				// Any other error
				else {
					this.notificationService.error(error);
				}

				return undefined;
			});
		}, errors.onUnexpectedError);
	}
}
>>>>>>> 1e2a5f3e
<|MERGE_RESOLUTION|>--- conflicted
+++ resolved
@@ -18,7 +18,6 @@
 import { ITreeRenderer, ITreeNode, ITreeFilter, TreeVisibility, TreeFilterResult, IAsyncDataSource, ITreeSorter } from 'vs/base/browser/ui/tree/tree';
 import { IContextViewService } from 'vs/platform/contextview/browser/contextView';
 import { IThemeService } from 'vs/platform/theme/common/themeService';
-<<<<<<< HEAD
 import { IConfigurationService } from 'vs/platform/configuration/common/configuration';
 import { IFilesConfiguration, IExplorerService, IEditableData } from 'vs/workbench/parts/files/common/files';
 import { dirname, joinPath } from 'vs/base/common/resources';
@@ -32,77 +31,6 @@
 import * as path from 'path';
 import { ExplorerItem } from 'vs/workbench/parts/files/common/explorerModel';
 import { compareFileExtensions, compareFileNames } from 'vs/base/common/comparers';
-=======
-import { IWindowService } from 'vs/platform/windows/common/windows';
-import { IWorkspaceEditingService } from 'vs/workbench/services/workspace/common/workspaceEditing';
-import { extractResources, SimpleFileResourceDragAndDrop, CodeDataTransfers, fillResourceDataTransfers } from 'vs/workbench/browser/dnd';
-import { WorkbenchTree, WorkbenchTreeController } from 'vs/platform/list/browser/listService';
-import { IClipboardService } from 'vs/platform/clipboard/common/clipboardService';
-import { DataTransfers } from 'vs/base/browser/dnd';
-import { Schemas } from 'vs/base/common/network';
-import { IWorkspaceFolderCreationData } from 'vs/platform/workspaces/common/workspaces';
-import { rtrim } from 'vs/base/common/strings';
-import { IDialogService, IConfirmationResult, IConfirmation, getConfirmMessage } from 'vs/platform/dialogs/common/dialogs';
-import { INotificationService } from 'vs/platform/notification/common/notification';
-import { IEditorService, SIDE_GROUP, ACTIVE_GROUP } from 'vs/workbench/services/editor/common/editorService';
-import { fillInContextMenuActions } from 'vs/platform/actions/browser/menuItemActionItem';
-
-export class FileDataSource implements IDataSource {
-	constructor(
-		@IProgressService private readonly progressService: IProgressService,
-		@INotificationService private readonly notificationService: INotificationService,
-		@IFileService private readonly fileService: IFileService,
-		@IPartService private readonly partService: IPartService
-	) { }
-
-	public getId(tree: ITree, stat: ExplorerItem | Model): string {
-		if (stat instanceof Model) {
-			return 'model';
-		}
-
-		return `${stat.root.resource.toString()}:${stat.getId()}`;
-	}
-
-	public hasChildren(tree: ITree, stat: ExplorerItem | Model): boolean {
-		return stat instanceof Model || (stat instanceof ExplorerItem && (stat.isDirectory || stat.isRoot));
-	}
-
-	public getChildren(tree: ITree, stat: ExplorerItem | Model): Promise<ExplorerItem[]> {
-		if (stat instanceof Model) {
-			return Promise.resolve(stat.roots);
-		}
-
-		// Return early if stat is already resolved
-		if (stat.isDirectoryResolved) {
-			return Promise.resolve(stat.getChildrenArray());
-		}
-
-		// Resolve children and add to fileStat for future lookup
-		else {
-
-			// Resolve
-			const promise = this.fileService.resolveFile(stat.resource, { resolveSingleChildDescendants: true }).then(dirStat => {
-
-				// Convert to view model
-				const modelDirStat = ExplorerItem.create(dirStat, stat.root);
-
-				// Add children to folder
-				const children = modelDirStat.getChildrenArray();
-				if (children) {
-					children.forEach(child => {
-						stat.addChild(child);
-					});
-				}
-
-				stat.isDirectoryResolved = true;
-
-				return stat.getChildrenArray();
-			}, (e: any) => {
-				// Do not show error for roots since we already use an explorer decoration to notify user
-				if (!(stat instanceof ExplorerItem && stat.isRoot)) {
-					this.notificationService.error(e);
-				}
->>>>>>> 1e2a5f3e
 
 export class ExplorerDelegate implements IListVirtualDelegate<ExplorerItem> {
 
@@ -163,17 +91,10 @@
 
 	constructor(
 		private labels: ResourceLabels,
-<<<<<<< HEAD
-		@IContextViewService private contextViewService: IContextViewService,
-		@IThemeService private themeService: IThemeService,
-		@IConfigurationService private configurationService: IConfigurationService,
-		@IExplorerService private explorerService: IExplorerService
-=======
 		@IContextViewService private readonly contextViewService: IContextViewService,
 		@IThemeService private readonly themeService: IThemeService,
 		@IConfigurationService private readonly configurationService: IConfigurationService,
-		@IWorkspaceContextService private readonly contextService: IWorkspaceContextService
->>>>>>> 1e2a5f3e
+		@IExplorerService private readonly explorerService: IExplorerService
 	) {
 		this.config = this.configurationService.getValue<IFilesConfiguration>();
 		this.configListener = this.configurationService.onDidChangeConfiguration(e => {
@@ -324,19 +245,9 @@
 	private workspaceFolderChangeListener: IDisposable;
 
 	constructor(
-<<<<<<< HEAD
-		@IWorkspaceContextService private contextService: IWorkspaceContextService,
-		@IConfigurationService private configurationService: IConfigurationService,
-		@IExplorerService private explorerService: IExplorerService
-=======
-		@IEditorService private readonly editorService: IEditorService,
-		@IContextMenuService private readonly contextMenuService: IContextMenuService,
-		@ITelemetryService private readonly telemetryService: ITelemetryService,
-		@IMenuService private readonly menuService: IMenuService,
-		@IContextKeyService contextKeyService: IContextKeyService,
-		@IClipboardService private readonly clipboardService: IClipboardService,
-		@IConfigurationService configurationService: IConfigurationService
->>>>>>> 1e2a5f3e
+		@IWorkspaceContextService private readonly contextService: IWorkspaceContextService,
+		@IConfigurationService private readonly configurationService: IConfigurationService,
+		@IExplorerService private readonly explorerService: IExplorerService
 	) {
 		this.hiddenExpressionPerRoot = new Map<string, CachedParsedExpression>();
 		this.workspaceFolderChangeListener = this.contextService.onDidChangeWorkspaceFolders(() => this.updateConfiguration());
@@ -387,31 +298,9 @@
 export class FileSorter implements ITreeSorter<ExplorerItem> {
 
 	constructor(
-<<<<<<< HEAD
-		@IExplorerService private explorerService: IExplorerService,
-		@IWorkspaceContextService private contextService: IWorkspaceContextService
+		@IExplorerService private readonly explorerService: IExplorerService,
+		@IWorkspaceContextService private readonly contextService: IWorkspaceContextService
 	) { }
-=======
-		@IConfigurationService private readonly configurationService: IConfigurationService,
-		@IWorkspaceContextService private readonly contextService: IWorkspaceContextService
-	) {
-		this.toDispose = [];
-
-		this.updateSortOrder();
-
-		this.registerListeners();
-	}
-
-	private registerListeners(): void {
-		this.toDispose.push(this.configurationService.onDidChangeConfiguration(e => this.updateSortOrder()));
-	}
-
-	private updateSortOrder(): void {
-		this.sortOrder = this.configurationService.getValue('explorer.sortOrder') || 'default';
-	}
-
-	public compare(tree: ITree, statA: ExplorerItem, statB: ExplorerItem): number {
->>>>>>> 1e2a5f3e
 
 	public compare(statA: ExplorerItem, statB: ExplorerItem): number {
 		// Do not sort roots
@@ -488,7 +377,6 @@
 				return compareFileNames(statA.name, statB.name);
 		}
 	}
-<<<<<<< HEAD
 }
 
 // export class FileDragAndDrop extends SimpleFileResourceDragAndDrop {
@@ -832,421 +720,4 @@
 // 			});
 // 		}, errors.onUnexpectedError);
 // 	}
-// }
-=======
-
-	public dispose(): void {
-		this.toDispose = dispose(this.toDispose);
-	}
-}
-
-// Explorer Filter
-interface CachedParsedExpression {
-	original: glob.IExpression;
-	parsed: glob.ParsedExpression;
-}
-
-export class FileFilter implements IFilter {
-
-	private hiddenExpressionPerRoot: Map<string, CachedParsedExpression>;
-	private workspaceFolderChangeListener: IDisposable;
-
-	constructor(
-		@IWorkspaceContextService private readonly contextService: IWorkspaceContextService,
-		@IConfigurationService private readonly configurationService: IConfigurationService
-	) {
-		this.hiddenExpressionPerRoot = new Map<string, CachedParsedExpression>();
-
-		this.registerListeners();
-	}
-
-	public registerListeners(): void {
-		this.workspaceFolderChangeListener = this.contextService.onDidChangeWorkspaceFolders(() => this.updateConfiguration());
-	}
-
-	public updateConfiguration(): boolean {
-		let needsRefresh = false;
-		this.contextService.getWorkspace().folders.forEach(folder => {
-			const configuration = this.configurationService.getValue<IFilesConfiguration>({ resource: folder.uri });
-			const excludesConfig: glob.IExpression = (configuration && configuration.files && configuration.files.exclude) || Object.create(null);
-
-			if (!needsRefresh) {
-				const cached = this.hiddenExpressionPerRoot.get(folder.uri.toString());
-				needsRefresh = !cached || !objects.equals(cached.original, excludesConfig);
-			}
-
-			const excludesConfigCopy = objects.deepClone(excludesConfig); // do not keep the config, as it gets mutated under our hoods
-
-			this.hiddenExpressionPerRoot.set(folder.uri.toString(), { original: excludesConfigCopy, parsed: glob.parse(excludesConfigCopy) } as CachedParsedExpression);
-		});
-
-		return needsRefresh;
-	}
-
-	public isVisible(tree: ITree, stat: ExplorerItem): boolean {
-		return this.doIsVisible(stat);
-	}
-
-	private doIsVisible(stat: ExplorerItem): boolean {
-		if (stat instanceof NewStatPlaceholder || stat.isRoot) {
-			return true; // always visible
-		}
-
-		// Hide those that match Hidden Patterns
-		const cached = this.hiddenExpressionPerRoot.get(stat.root.resource.toString());
-		if (cached && cached.parsed(paths.normalize(path.relative(stat.root.resource.path, stat.resource.path), true), stat.name, name => !!stat.parent.getChild(name))) {
-			return false; // hidden through pattern
-		}
-
-		return true;
-	}
-
-	public dispose(): void {
-		this.workspaceFolderChangeListener = dispose(this.workspaceFolderChangeListener);
-	}
-}
-
-// Explorer Drag And Drop Controller
-export class FileDragAndDrop extends SimpleFileResourceDragAndDrop {
-
-	private static readonly CONFIRM_DND_SETTING_KEY = 'explorer.confirmDragAndDrop';
-
-	private toDispose: IDisposable[];
-	private dropEnabled: boolean;
-
-	constructor(
-		@INotificationService private readonly notificationService: INotificationService,
-		@IDialogService private readonly dialogService: IDialogService,
-		@IWorkspaceContextService private readonly contextService: IWorkspaceContextService,
-		@IFileService private readonly fileService: IFileService,
-		@IConfigurationService private readonly configurationService: IConfigurationService,
-		@IInstantiationService instantiationService: IInstantiationService,
-		@ITextFileService private readonly textFileService: ITextFileService,
-		@IWindowService private readonly windowService: IWindowService,
-		@IWorkspaceEditingService private readonly workspaceEditingService: IWorkspaceEditingService
-	) {
-		super(stat => this.statToResource(stat), instantiationService);
-
-		this.toDispose = [];
-
-		this.updateDropEnablement();
-
-		this.registerListeners();
-	}
-
-	private statToResource(stat: ExplorerItem): URI {
-		if (stat.isDirectory) {
-			return URI.from({ scheme: 'folder', path: stat.resource.path }); // indicates that we are dragging a folder
-		}
-
-		return stat.resource;
-	}
-
-	private registerListeners(): void {
-		this.toDispose.push(this.configurationService.onDidChangeConfiguration(e => this.updateDropEnablement()));
-	}
-
-	private updateDropEnablement(): void {
-		this.dropEnabled = this.configurationService.getValue('explorer.enableDragAndDrop');
-	}
-
-	public onDragStart(tree: ITree, data: IDragAndDropData, originalEvent: DragMouseEvent): void {
-		const sources: ExplorerItem[] = data.getData();
-		if (sources && sources.length) {
-
-			// When dragging folders, make sure to collapse them to free up some space
-			sources.forEach(s => {
-				if (s.isDirectory && tree.isExpanded(s)) {
-					tree.collapse(s, false);
-				}
-			});
-
-			// Apply some datatransfer types to allow for dragging the element outside of the application
-			this.instantiationService.invokeFunction(fillResourceDataTransfers, sources, originalEvent);
-
-			// The only custom data transfer we set from the explorer is a file transfer
-			// to be able to DND between multiple code file explorers across windows
-			const fileResources = sources.filter(s => !s.isDirectory && s.resource.scheme === Schemas.file).map(r => r.resource.fsPath);
-			if (fileResources.length) {
-				originalEvent.dataTransfer.setData(CodeDataTransfers.FILES, JSON.stringify(fileResources));
-			}
-		}
-	}
-
-	public onDragOver(tree: ITree, data: IDragAndDropData, target: ExplorerItem | Model, originalEvent: DragMouseEvent): IDragOverReaction {
-		if (!this.dropEnabled) {
-			return DRAG_OVER_REJECT;
-		}
-
-		const isCopy = originalEvent && ((originalEvent.ctrlKey && !isMacintosh) || (originalEvent.altKey && isMacintosh));
-		const fromDesktop = data instanceof DesktopDragAndDropData;
-
-		// Desktop DND
-		if (fromDesktop) {
-			const types: string[] = originalEvent.dataTransfer.types;
-			const typesArray: string[] = [];
-			for (const t of types) {
-				typesArray.push(t.toLowerCase()); // somehow the types are lowercase
-			}
-
-			if (typesArray.indexOf(DataTransfers.FILES.toLowerCase()) === -1 && typesArray.indexOf(CodeDataTransfers.FILES.toLowerCase()) === -1) {
-				return DRAG_OVER_REJECT;
-			}
-		}
-
-		// Other-Tree DND
-		else if (data instanceof ExternalElementsDragAndDropData) {
-			return DRAG_OVER_REJECT;
-		}
-
-		// In-Explorer DND
-		else {
-			const sources: ExplorerItem[] = data.getData();
-			if (target instanceof Model) {
-				if (sources[0].isRoot) {
-					return DRAG_OVER_ACCEPT_BUBBLE_DOWN(false);
-				}
-
-				return DRAG_OVER_REJECT;
-			}
-
-			if (!Array.isArray(sources)) {
-				return DRAG_OVER_REJECT;
-			}
-
-			if (sources.some((source) => {
-				if (source instanceof NewStatPlaceholder) {
-					return true; // NewStatPlaceholders can not be moved
-				}
-
-				if (source.isRoot && target instanceof ExplorerItem && !target.isRoot) {
-					return true; // Root folder can not be moved to a non root file stat.
-				}
-
-				if (source.resource.toString() === target.resource.toString()) {
-					return true; // Can not move anything onto itself
-				}
-
-				if (source.isRoot && target instanceof ExplorerItem && target.isRoot) {
-					// Disable moving workspace roots in one another
-					return false;
-				}
-
-				if (!isCopy && resources.dirname(source.resource).toString() === target.resource.toString()) {
-					return true; // Can not move a file to the same parent unless we copy
-				}
-
-				if (resources.isEqualOrParent(target.resource, source.resource, !isLinux /* ignorecase */)) {
-					return true; // Can not move a parent folder into one of its children
-				}
-
-				return false;
-			})) {
-				return DRAG_OVER_REJECT;
-			}
-		}
-
-		// All (target = model)
-		if (target instanceof Model) {
-			return this.contextService.getWorkbenchState() === WorkbenchState.WORKSPACE ? DRAG_OVER_ACCEPT_BUBBLE_DOWN_COPY(false) : DRAG_OVER_REJECT; // can only drop folders to workspace
-		}
-
-		// All (target = file/folder)
-		else {
-			if (target.isDirectory) {
-				if (target.isReadonly) {
-					return DRAG_OVER_REJECT;
-				}
-				return fromDesktop || isCopy ? DRAG_OVER_ACCEPT_BUBBLE_DOWN_COPY(true) : DRAG_OVER_ACCEPT_BUBBLE_DOWN(true);
-			}
-
-			if (this.contextService.getWorkspace().folders.every(folder => folder.uri.toString() !== target.resource.toString())) {
-				return fromDesktop || isCopy ? DRAG_OVER_ACCEPT_BUBBLE_UP_COPY : DRAG_OVER_ACCEPT_BUBBLE_UP;
-			}
-		}
-
-		return DRAG_OVER_REJECT;
-	}
-
-	public drop(tree: ITree, data: IDragAndDropData, target: ExplorerItem | Model, originalEvent: DragMouseEvent): void {
-
-		// Desktop DND (Import file)
-		if (data instanceof DesktopDragAndDropData) {
-			this.handleExternalDrop(tree, data, target, originalEvent);
-		}
-
-		// In-Explorer DND (Move/Copy file)
-		else {
-			this.handleExplorerDrop(tree, data, target, originalEvent);
-		}
-	}
-
-	private handleExternalDrop(tree: ITree, data: DesktopDragAndDropData, target: ExplorerItem | Model, originalEvent: DragMouseEvent): Promise<void> {
-		const droppedResources = extractResources(originalEvent.browserEvent as DragEvent, true);
-
-		// Check for dropped external files to be folders
-		return this.fileService.resolveFiles(droppedResources).then(result => {
-
-			// Pass focus to window
-			this.windowService.focusWindow();
-
-			// Handle folders by adding to workspace if we are in workspace context
-			const folders = result.filter(r => r.success && r.stat.isDirectory).map(result => ({ uri: result.stat.resource }));
-			if (folders.length > 0) {
-
-				// If we are in no-workspace context, ask for confirmation to create a workspace
-				let confirmedPromise: Promise<IConfirmationResult> = Promise.resolve({ confirmed: true });
-				if (this.contextService.getWorkbenchState() !== WorkbenchState.WORKSPACE) {
-					confirmedPromise = this.dialogService.confirm({
-						message: folders.length > 1 ? nls.localize('dropFolders', "Do you want to add the folders to the workspace?") : nls.localize('dropFolder', "Do you want to add the folder to the workspace?"),
-						type: 'question',
-						primaryButton: folders.length > 1 ? nls.localize('addFolders', "&&Add Folders") : nls.localize('addFolder', "&&Add Folder")
-					});
-				}
-
-				return confirmedPromise.then(res => {
-					if (res.confirmed) {
-						return this.workspaceEditingService.addFolders(folders);
-					}
-
-					return undefined;
-				});
-			}
-
-			// Handle dropped files (only support FileStat as target)
-			else if (target instanceof ExplorerItem && !target.isReadonly) {
-				const addFilesAction = this.instantiationService.createInstance(AddFilesAction, tree, target, null);
-
-				return addFilesAction.run(droppedResources.map(res => res.resource));
-			}
-
-			return undefined;
-		});
-	}
-
-	private handleExplorerDrop(tree: ITree, data: IDragAndDropData, target: ExplorerItem | Model, originalEvent: DragMouseEvent): Promise<void> {
-		const sources: ExplorerItem[] = resources.distinctParents(data.getData(), s => s.resource);
-		const isCopy = (originalEvent.ctrlKey && !isMacintosh) || (originalEvent.altKey && isMacintosh);
-
-		let confirmPromise: Promise<IConfirmationResult>;
-
-		// Handle confirm setting
-		const confirmDragAndDrop = !isCopy && this.configurationService.getValue<boolean>(FileDragAndDrop.CONFIRM_DND_SETTING_KEY);
-		if (confirmDragAndDrop) {
-			confirmPromise = this.dialogService.confirm({
-				message: sources.length > 1 && sources.every(s => s.isRoot) ? nls.localize('confirmRootsMove', "Are you sure you want to change the order of multiple root folders in your workspace?")
-					: sources.length > 1 ? getConfirmMessage(nls.localize('confirmMultiMove', "Are you sure you want to move the following {0} files?", sources.length), sources.map(s => s.resource))
-						: sources[0].isRoot ? nls.localize('confirmRootMove', "Are you sure you want to change the order of root folder '{0}' in your workspace?", sources[0].name)
-							: nls.localize('confirmMove', "Are you sure you want to move '{0}'?", sources[0].name),
-				checkbox: {
-					label: nls.localize('doNotAskAgain', "Do not ask me again")
-				},
-				type: 'question',
-				primaryButton: nls.localize({ key: 'moveButtonLabel', comment: ['&& denotes a mnemonic'] }, "&&Move")
-			});
-		} else {
-			confirmPromise = Promise.resolve({ confirmed: true } as IConfirmationResult);
-		}
-
-		return confirmPromise.then(res => {
-
-			// Check for confirmation checkbox
-			let updateConfirmSettingsPromise: Promise<void> = Promise.resolve(undefined);
-			if (res.confirmed && res.checkboxChecked === true) {
-				updateConfirmSettingsPromise = this.configurationService.updateValue(FileDragAndDrop.CONFIRM_DND_SETTING_KEY, false, ConfigurationTarget.USER);
-			}
-
-			return updateConfirmSettingsPromise.then(() => {
-				if (res.confirmed) {
-					const rootDropPromise = this.doHandleRootDrop(sources.filter(s => s.isRoot), target);
-					return Promise.all(sources.filter(s => !s.isRoot).map(source => this.doHandleExplorerDrop(tree, source, target, isCopy)).concat(rootDropPromise)).then(() => undefined);
-				}
-
-				return Promise.resolve(undefined);
-			});
-		});
-	}
-
-	private doHandleRootDrop(roots: ExplorerItem[], target: ExplorerItem | Model): Promise<void> {
-		if (roots.length === 0) {
-			return Promise.resolve(undefined);
-		}
-
-		const folders = this.contextService.getWorkspace().folders;
-		let targetIndex: number;
-		const workspaceCreationData: IWorkspaceFolderCreationData[] = [];
-		const rootsToMove: IWorkspaceFolderCreationData[] = [];
-
-		for (const folder of folders) {
-			const data = {
-				uri: folder.uri
-			};
-			if (target instanceof ExplorerItem && folder.uri.toString() === target.resource.toString()) {
-				targetIndex = workspaceCreationData.length;
-			}
-
-			if (roots.every(r => r.resource.toString() !== folder.uri.toString())) {
-				workspaceCreationData.push(data);
-			} else {
-				rootsToMove.push(data);
-			}
-		}
-		if (target instanceof Model) {
-			targetIndex = workspaceCreationData.length;
-		}
-
-		workspaceCreationData.splice(targetIndex, 0, ...rootsToMove);
-		return this.workspaceEditingService.updateFolders(0, workspaceCreationData.length, workspaceCreationData);
-	}
-
-	private doHandleExplorerDrop(tree: ITree, source: ExplorerItem, target: ExplorerItem | Model, isCopy: boolean): Promise<void> {
-		if (!(target instanceof ExplorerItem)) {
-			return Promise.resolve(undefined);
-		}
-
-		return tree.expand(target).then(() => {
-
-			if (target.isReadonly) {
-				return undefined;
-			}
-
-			// Reuse duplicate action if user copies
-			if (isCopy) {
-				return this.instantiationService.createInstance(DuplicateFileAction, tree, source, target).run();
-			}
-
-			// Otherwise move
-			const targetResource = resources.joinPath(target.resource, source.name);
-
-			return this.textFileService.move(source.resource, targetResource).then(undefined, error => {
-
-				// Conflict
-				if ((<FileOperationError>error).fileOperationResult === FileOperationResult.FILE_MOVE_CONFLICT) {
-					const confirm: IConfirmation = {
-						message: nls.localize('confirmOverwriteMessage', "'{0}' already exists in the destination folder. Do you want to replace it?", source.name),
-						detail: nls.localize('irreversible', "This action is irreversible!"),
-						primaryButton: nls.localize({ key: 'replaceButtonLabel', comment: ['&& denotes a mnemonic'] }, "&&Replace"),
-						type: 'warning'
-					};
-
-					// Move with overwrite if the user confirms
-					return this.dialogService.confirm(confirm).then(res => {
-						if (res.confirmed) {
-							return this.textFileService.move(source.resource, targetResource, true /* overwrite */).then(undefined, error => this.notificationService.error(error));
-						}
-
-						return undefined;
-					});
-				}
-
-				// Any other error
-				else {
-					this.notificationService.error(error);
-				}
-
-				return undefined;
-			});
-		}, errors.onUnexpectedError);
-	}
-}
->>>>>>> 1e2a5f3e
+// }